--- conflicted
+++ resolved
@@ -27,10 +27,7 @@
 import com.google.apphosting.base.protos.RuntimePb.UPResponse;
 import com.google.apphosting.runtime.AppEngineConstants;
 import com.google.apphosting.runtime.AppVersion;
-<<<<<<< HEAD
-=======
 import com.google.apphosting.runtime.LocalRpcContext;
->>>>>>> 4530b978
 import com.google.apphosting.runtime.MutableUpResponse;
 import com.google.apphosting.runtime.ServletEngineAdapter;
 import com.google.apphosting.runtime.anyrpc.EvaluationRuntimeServerInterface;
@@ -38,6 +35,7 @@
 import com.google.apphosting.runtime.jetty.delegate.impl.DelegateRpcExchange;
 import com.google.apphosting.runtime.jetty.http.JettyHttpHandler;
 import com.google.apphosting.runtime.jetty.proxy.JettyHttpProxy;
+import com.google.apphosting.runtime.jetty9.AppVersionHandlerFactory;
 import com.google.apphosting.utils.config.AppEngineConfigException;
 import com.google.apphosting.utils.config.AppYaml;
 import com.google.common.flogger.GoogleLogger;
@@ -124,15 +122,13 @@
           @Override
           public Resource getDefaultStyleSheet() {
             // TODO: this is a workaround for https://github.com/jetty/jetty.project/issues/11873
-            return ResourceFactory.of(this)
-                    .newResource("/org/eclipse/jetty/server/jetty-dir.css");
+            return ResourceFactory.of(this).newResource("/org/eclipse/jetty/server/jetty-dir.css");
           }
 
           @Override
           public Resource getDefaultFavicon() {
             // TODO: this is a workaround for https://github.com/jetty/jetty.project/issues/11873
-            return ResourceFactory.of(this)
-                    .newResource("/org/eclipse/jetty/server/favicon.ico");
+            return ResourceFactory.of(this).newResource("/org/eclipse/jetty/server/favicon.ico");
           }
         };
     rpcConnector =
