--- conflicted
+++ resolved
@@ -143,18 +143,11 @@
           logger.atInfo().log("Using HTTP_CONNECTOR_MODE to bypass RPC");
           appVersionKey = AppVersionKey.fromAppInfo(appinfo);
           AppVersion appVersion = appVersionHandlerMap.getAppVersion(appVersionKey);
-<<<<<<< HEAD
-          ServerConnector connector = JettyHttpProxy.newConnector(server, runtimeOptions);
-          server.addConnector(connector);
+          JettyHttpProxy.insertHandlers(server, ignoreResponseSizeLimit);
+          server.addConnector(JettyHttpProxy.newConnector(server, runtimeOptions));
           server.insertHandler(
               new JettyHttpHandler(
                   runtimeOptions, appVersion, appVersionKey, appInfoFactory, connector));
-=======
-          server.insertHandler(
-              new JettyHttpHandler(runtimeOptions, appVersion, appVersionKey, appInfoFactory));
-          JettyHttpProxy.insertHandlers(server, ignoreResponseSizeLimit);
-          server.addConnector(JettyHttpProxy.newConnector(server, runtimeOptions));
->>>>>>> 7f872a64
         } else {
           server.setAttribute(
               "com.google.apphosting.runtime.jetty9.appYaml",
