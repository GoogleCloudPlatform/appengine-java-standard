<?xml version="1.0" encoding="utf-8"?>
<!--
 Copyright 2021 Google LLC

 Licensed under the Apache License, Version 2.0 (the "License");
 you may not use this file except in compliance with the License.
 You may obtain a copy of the License at

     https://www.apache.org/licenses/LICENSE-2.0

 Unless required by applicable law or agreed to in writing, software
 distributed under the License is distributed on an "AS IS" BASIS,
 WITHOUT WARRANTIES OR CONDITIONS OF ANY KIND, either express or implied.
 See the License for the specific language governing permissions and
 limitations under the License.
-->

<project xmlns="http://maven.apache.org/POM/4.0.0" xmlns:xsi="http://www.w3.org/2001/XMLSchema-instance" xsi:schemaLocation="http://maven.apache.org/POM/4.0.0 http://maven.apache.org/xsd/maven-4.0.0.xsd">
  <modelVersion>4.0.0</modelVersion>
  <artifactId>appengine-utils</artifactId>
  <parent>
    <groupId>com.google.appengine</groupId>
    <artifactId>parent</artifactId>
<<<<<<< HEAD
    <version>2.0.15-SNAPSHOT</version>
=======
    <version>2.0.17-SNAPSHOT</version>
>>>>>>> b08e46ff
  </parent>
  <properties>
    <maven.deploy.skip>true</maven.deploy.skip>
  </properties>
  <packaging>jar</packaging>
  <name>AppEngine :: appengine-utils</name>
  <dependencies>
    <dependency>
      <groupId>com.google.auto.service</groupId>
      <artifactId>auto-service</artifactId>
      <scope>provided</scope>
    </dependency>
    <dependency>
      <groupId>com.google.auto.value</groupId>
      <artifactId>auto-value</artifactId>
    </dependency>
    <dependency>
      <groupId>com.google.auto.value</groupId>
      <artifactId>auto-value-annotations</artifactId>
    </dependency>
    <dependency>
      <groupId>com.google.guava</groupId>
      <artifactId>guava</artifactId>
    </dependency>
    <dependency>
      <groupId>jakarta.servlet</groupId>
      <artifactId>jakarta.servlet-api</artifactId>
    </dependency>
    <dependency>
      <groupId>com.esotericsoftware.yamlbeans</groupId>
      <artifactId>yamlbeans</artifactId>
    </dependency>
    <dependency>
      <groupId>com.google.flogger</groupId>
      <artifactId>google-extensions</artifactId>
    </dependency>
    <dependency>
      <groupId>com.google.truth</groupId>
      <artifactId>truth</artifactId>
      <scope>test</scope>
    </dependency>
    <dependency>
      <groupId>org.antlr</groupId>
      <artifactId>antlr-runtime</artifactId>
    </dependency>
  </dependencies>
  <build>
    <plugins>
      <plugin>
        <groupId>org.antlr</groupId>
        <artifactId>antlr3-maven-plugin</artifactId>
        <executions>
          <execution>
            <phase>generate-sources</phase>
            <goals>
              <goal>antlr</goal>
            </goals>
            <configuration>
            </configuration>
          </execution>
        </executions>
      </plugin>
    </plugins>
  </build>
</project><|MERGE_RESOLUTION|>--- conflicted
+++ resolved
@@ -21,11 +21,7 @@
   <parent>
     <groupId>com.google.appengine</groupId>
     <artifactId>parent</artifactId>
-<<<<<<< HEAD
-    <version>2.0.15-SNAPSHOT</version>
-=======
     <version>2.0.17-SNAPSHOT</version>
->>>>>>> b08e46ff
   </parent>
   <properties>
     <maven.deploy.skip>true</maven.deploy.skip>
