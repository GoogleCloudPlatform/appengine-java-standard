--- conflicted
+++ resolved
@@ -16,11 +16,8 @@
 
 package com.google.apphosting.runtime.jetty9;
 
-<<<<<<< HEAD
+import static com.google.apphosting.runtime.AppEngineConstants.HTTP_CONNECTOR_MODE;
 import static com.google.apphosting.runtime.AppEngineConstants.IGNORE_RESPONSE_SIZE_LIMIT;
-=======
-import static com.google.apphosting.runtime.AppEngineConstants.HTTP_CONNECTOR_MODE;
->>>>>>> 4530b978
 import static java.nio.charset.StandardCharsets.UTF_8;
 
 import com.google.apphosting.base.AppVersionKey;
@@ -32,11 +29,8 @@
 import com.google.apphosting.runtime.LocalRpcContext;
 import com.google.apphosting.runtime.MutableUpResponse;
 import com.google.apphosting.runtime.ServletEngineAdapter;
-<<<<<<< HEAD
 import com.google.apphosting.runtime.SessionStoreFactory;
-=======
 import com.google.apphosting.runtime.anyrpc.EvaluationRuntimeServerInterface;
->>>>>>> 4530b978
 import com.google.apphosting.utils.config.AppEngineConfigException;
 import com.google.apphosting.utils.config.AppYaml;
 import com.google.common.flogger.GoogleLogger;
@@ -49,6 +43,7 @@
 import java.util.Optional;
 import javax.servlet.ServletException;
 import org.eclipse.jetty.server.Connector;
+import org.eclipse.jetty.server.Handler;
 import org.eclipse.jetty.server.Server;
 import org.eclipse.jetty.server.ServerConnector;
 import org.eclipse.jetty.server.handler.SizeLimitHandler;
@@ -130,50 +125,53 @@
     try {
       boolean startJettyHttpProxy = false;
       if (runtimeOptions.useJettyHttpProxy()) {
-        AppInfoFactory appInfoFactory;
         AppVersionKey appVersionKey;
         /* The init actions are not done in the constructor as they are not used when testing */
         String appRoot = runtimeOptions.applicationRoot();
         String appPath = runtimeOptions.fixedApplicationPath();
-        appInfoFactory = new AppInfoFactory(System.getenv());
+        AppInfoFactory appInfoFactory = new AppInfoFactory(System.getenv());
         AppinfoPb.AppInfo appinfo = appInfoFactory.getAppInfoFromFile(appRoot, appPath);
         // TODO Should we also call ApplyCloneSettings()?
         LocalRpcContext<EmptyMessage> context = new LocalRpcContext<>(EmptyMessage.class);
         EvaluationRuntimeServerInterface evaluationRuntimeServerInterface =
-                Objects.requireNonNull(runtimeOptions.evaluationRuntimeServerInterface());
+            Objects.requireNonNull(runtimeOptions.evaluationRuntimeServerInterface());
         evaluationRuntimeServerInterface.addAppVersion(context, appinfo);
-        context.getResponse();
+        EmptyMessage unused = context.getResponse();
 
         if (Boolean.getBoolean(HTTP_CONNECTOR_MODE)) {
           logger.atInfo().log("Using HTTP_CONNECTOR_MODE to bypass RPC");
           appVersionKey = AppVersionKey.fromAppInfo(appinfo);
-          appVersionHandlerMap.getHandler(appVersionKey);
+          Handler unused2 = appVersionHandlerMap.getHandler(appVersionKey);
           JettyHttpProxy.insertHandlers(server);
           AppVersion appVersion = appVersionHandlerMap.getAppVersion(appVersionKey);
-          server.insertHandler(new JettyHttpHandler(runtimeOptions, appVersion, appVersionKey, appInfoFactory));
+          server.insertHandler(
+              new JettyHttpHandler(runtimeOptions, appVersion, appVersionKey, appInfoFactory));
           ServerConnector connector = JettyHttpProxy.newConnector(server, runtimeOptions);
           server.addConnector(connector);
         } else {
           server.setAttribute(
-                  "com.google.apphosting.runtime.jetty9.appYaml",
-                  appYaml.orElseGet(() -> JettyServletEngineAdapter.getAppYaml(runtimeOptions)));
+              "com.google.apphosting.runtime.jetty9.appYaml",
+              appYaml.orElseGet(() -> JettyServletEngineAdapter.getAppYaml(runtimeOptions)));
           // Delay start of JettyHttpProxy until after the main server and application is started.
           startJettyHttpProxy = true;
         }
       }
 
       ClassLoader oldContextClassLoader = Thread.currentThread().getContextClassLoader();
-      Thread.currentThread().setContextClassLoader(JettyServletEngineAdapter.class.getClassLoader());
+      Thread.currentThread()
+          .setContextClassLoader(JettyServletEngineAdapter.class.getClassLoader());
       try {
         server.start();
         if (startJettyHttpProxy) {
           JettyHttpProxy.startServer(runtimeOptions);
         }
-      }
-      finally {
+      } finally {
         Thread.currentThread().setContextClassLoader(oldContextClassLoader);
       }
     } catch (Exception e) {
+      if (e instanceof InterruptedException) {
+        Thread.currentThread().interrupt();
+      }
       throw new IllegalStateException(e);
     }
   }
