--- conflicted
+++ resolved
@@ -23,15 +23,9 @@
 import com.google.apphosting.runtime.AppVersion;
 import com.google.apphosting.runtime.MutableUpResponse;
 import com.google.apphosting.runtime.ServletEngineAdapter;
-<<<<<<< HEAD
-import com.google.apphosting.runtime.jetty9.JettyConstants;
-import com.google.apphosting.runtime.delegate.DelegateConnector;
-import com.google.apphosting.runtime.delegate.impl.DelegateRpcExchange;
-=======
 import com.google.apphosting.runtime.delegate.DelegateConnector;
 import com.google.apphosting.runtime.delegate.impl.DelegateRpcExchange;
 import com.google.apphosting.runtime.jetty9.JettyConstants;
->>>>>>> 3eef4228
 import com.google.apphosting.utils.config.AppEngineConfigException;
 import com.google.apphosting.utils.config.AppYaml;
 import com.google.common.flogger.GoogleLogger;
@@ -49,21 +43,9 @@
 import java.io.IOException;
 import java.io.InputStreamReader;
 import java.util.Optional;
-<<<<<<< HEAD
-import javax.servlet.ServletException;
-
-import org.eclipse.jetty.ee8.nested.ContextHandler;
-import org.eclipse.jetty.http.CookieCompliance;
-import org.eclipse.jetty.http.UriCompliance;
-import org.eclipse.jetty.server.Connector;
-import org.eclipse.jetty.server.HttpConfiguration;
-import org.eclipse.jetty.server.Server;
-import org.eclipse.jetty.util.thread.QueuedThreadPool;
-=======
 import java.util.concurrent.ExecutionException;
 
 import static java.nio.charset.StandardCharsets.UTF_8;
->>>>>>> 3eef4228
 
 /**
  * This is an implementation of ServletEngineAdapter that uses the third-party Jetty servlet engine.
@@ -137,30 +119,18 @@
       }
     };
 
-<<<<<<< HEAD
-    server.setConnectors(new Connector[] {rpcConnector});
-=======
     server.addConnector(rpcConnector);
->>>>>>> 3eef4228
     AppVersionHandlerFactory appVersionHandlerFactory =
         new AppVersionHandlerFactory(server, serverInfo, contextFactory, /*useJettyErrorPageHandler=*/ false);
     appVersionHandlerMap = new AppVersionHandlerMap(appVersionHandlerFactory);
 
     if (!"java8".equals(System.getenv("GAE_RUNTIME"))) {
-<<<<<<< HEAD
-      SizeLimitHandler sizeLimitHandler = new SizeLimitHandler(-1, MAX_RESPONSE_SIZE);
-      sizeLimitHandler.setHandler(appVersionHandlerMap);
-      ContextHandler contextHandler = new ContextHandler("/");
-      contextHandler.setHandler(sizeLimitHandler);
-      server.setHandler(contextHandler);
-=======
       ContextHandler contextHandler = new ContextHandler("/");
       contextHandler.setHandler(appVersionHandlerMap);
 
       CoreSizeLimitHandler sizeLimitHandler = new CoreSizeLimitHandler(-1, MAX_RESPONSE_SIZE);
       sizeLimitHandler.setHandler(contextHandler);
       server.setHandler(sizeLimitHandler);
->>>>>>> 3eef4228
     } else {
       ContextHandler contextHandler = new ContextHandler("/");
       contextHandler.setHandler(appVersionHandlerMap);
@@ -252,11 +222,6 @@
     try {
       rpcExchange.awaitResponse();
     } catch (Throwable t) {
-<<<<<<< HEAD
-      // TODO: review this error handling.
-      upResponse.setError(UPResponse.ERROR.UNEXPECTED_ERROR_VALUE);
-      upResponse.setErrorMessage("Unexpected Error: " + t);
-=======
       Throwable error = t;
       if (error instanceof ExecutionException) {
         error = error.getCause();
@@ -264,7 +229,6 @@
 
       upResponse.setError(UPResponse.ERROR.UNEXPECTED_ERROR_VALUE);
       upResponse.setErrorMessage("Unexpected Error: " + error);
->>>>>>> 3eef4228
     }
   }
 }