/*
 * Copyright 2021 Google LLC
 *
 * Licensed under the Apache License, Version 2.0 (the "License");
 * you may not use this file except in compliance with the License.
 * You may obtain a copy of the License at
 *
 *     https://www.apache.org/licenses/LICENSE-2.0
 *
 * Unless required by applicable law or agreed to in writing, software
 * distributed under the License is distributed on an "AS IS" BASIS,
 * WITHOUT WARRANTIES OR CONDITIONS OF ANY KIND, either express or implied.
 * See the License for the specific language governing permissions and
 * limitations under the License.
 */

package com.google.apphosting.runtime.jetty.ee8;

<<<<<<< HEAD
=======
import com.google.apphosting.api.ApiProxy;
import com.google.apphosting.base.AppVersionKey;
>>>>>>> cd14d9c1
import com.google.apphosting.runtime.AppVersion;
import com.google.apphosting.runtime.JettyConstants;
import com.google.apphosting.runtime.SessionsConfig;
import com.google.apphosting.runtime.jetty.AppEngineConstants;
import com.google.apphosting.runtime.jetty.AppVersionHandlerFactory;
import com.google.apphosting.runtime.jetty.SessionManagerHandler;
import com.google.common.flogger.GoogleLogger;
import com.google.common.html.HtmlEscapers;
import org.eclipse.jetty.ee8.annotations.AnnotationConfiguration;
import org.eclipse.jetty.ee8.nested.ContextHandler;
import org.eclipse.jetty.ee8.nested.Dispatcher;
import org.eclipse.jetty.ee8.quickstart.QuickStartConfiguration;
import org.eclipse.jetty.ee8.servlet.ErrorPageErrorHandler;
import org.eclipse.jetty.ee8.webapp.FragmentConfiguration;
import org.eclipse.jetty.ee8.webapp.MetaInfConfiguration;
import org.eclipse.jetty.ee8.webapp.WebAppContext;
import org.eclipse.jetty.ee8.webapp.WebInfConfiguration;
import org.eclipse.jetty.ee8.webapp.WebXmlConfiguration;
import org.eclipse.jetty.server.Server;

import javax.servlet.RequestDispatcher;
import javax.servlet.ServletException;
<<<<<<< HEAD
=======
import javax.servlet.UnavailableException;
>>>>>>> cd14d9c1
import javax.servlet.http.HttpServletRequest;
import javax.servlet.http.HttpServletResponse;
import javax.servlet.jsp.JspFactory;
import java.io.File;
import java.io.IOException;
import java.io.PrintWriter;

/**
 * {@code AppVersionHandlerFactory} implements a {@code Handler} for a given {@code AppVersionKey}.
 */
public class EE8AppVersionHandlerFactory implements AppVersionHandlerFactory {
  private static final GoogleLogger logger = GoogleLogger.forEnclosingClass();
  private static final String TOMCAT_SIMPLE_INSTANCE_MANAGER =
      "org.apache.tomcat.SimpleInstanceManager";
  private static final String TOMCAT_INSTANCE_MANAGER = "org.apache.tomcat.InstanceManager";
  private static final String TOMCAT_JSP_FACTORY = "org.apache.jasper.runtime.JspFactoryImpl";

  /**
   * Any settings in this webdefault.xml file will be inherited by all applications. We don't want
   * to use Jetty's built-in webdefault.xml because we want to disable some of their functionality,
   * and because we want to be explicit about what functionality we are supporting.
   */
  public static final String WEB_DEFAULTS_XML =
          "com/google/apphosting/runtime/jetty/webdefault.xml";

  /**
   * This property will be used to enable/disable Annotation Scanning when quickstart-web.xml is not
   * present.
   */
  private static final String USE_ANNOTATION_SCANNING = "use.annotationscanning";

  /**
   * A "private" request attribute to indicate if the dispatch to a most recent error page has run
   * to completion. Note an error page itself may generate errors.
   */
  static final String ERROR_PAGE_HANDLED = WebAppContext.ERROR_PAGE + ".handled";

  private final Server server;
  private final String serverInfo;
  private final boolean useJettyErrorPageHandler;

  public EE8AppVersionHandlerFactory(
          Server server,
          String serverInfo) {
    this(server, serverInfo, false);
  }

  public EE8AppVersionHandlerFactory(
          Server server,
          String serverInfo,
          boolean useJettyErrorPageHandler) {
    this.server = server;
    this.serverInfo = serverInfo;
    this.useJettyErrorPageHandler = useJettyErrorPageHandler;
  }

  /**
   * Returns the {@code Handler} that will handle requests for the specified application version.
   */
  @Override
  public org.eclipse.jetty.server.Handler createHandler(AppVersion appVersion) throws ServletException {
    // Need to set thread context classloader for the duration of the scope.
    ClassLoader oldContextClassLoader = Thread.currentThread().getContextClassLoader();
    Thread.currentThread().setContextClassLoader(this.getClass().getClassLoader());
    try {
      return doCreateHandler(appVersion);
    } finally {
      Thread.currentThread().setContextClassLoader(oldContextClassLoader);
    }
  }

  private org.eclipse.jetty.server.Handler doCreateHandler(AppVersion appVersion) throws ServletException {
    try {
      File contextRoot = appVersion.getRootDirectory();

      final AppEngineWebAppContext context =
          new AppEngineWebAppContext(appVersion.getRootDirectory(), serverInfo);
      context.getCoreContextHandler().setServer(server);
      context.setServer(server);
      context.setDefaultsDescriptor(WEB_DEFAULTS_XML);
      ClassLoader classLoader = appVersion.getClassLoader();
      context.setClassLoader(classLoader);
      if (useJettyErrorPageHandler) {
        context.getErrorHandler().setShowStacks(false);
      } else {
        context.setErrorHandler(new NullErrorHandler());
      }

      // TODO: because of the shading we do not have a correct org.eclipse.jetty.ee8.webapp.Configuration file from
      //  the runtime-impl jar. It failed to merge content from various modules and only contains quickstart.
      //  Because of this the default configurations are not able to be found by WebAppContext with ServiceLoader.
      context.setConfigurationClasses(new String[]{
              WebInfConfiguration.class.getCanonicalName(),
              WebXmlConfiguration.class.getCanonicalName(),
              MetaInfConfiguration.class.getCanonicalName(),
              FragmentConfiguration.class.getCanonicalName()
      });

      /*
       * Remove JettyWebXmlConfiguration which allows users to use jetty-web.xml files.
       * We definitely do not want to allow these files, as they allow for arbitrary method invocation.
       */
      // TODO: uncomment when shaded org.eclipse.jetty.ee8.webapp.Configuration is fixed.
      // context.removeConfiguration(new JettyWebXmlConfiguration());

      if (Boolean.getBoolean(USE_ANNOTATION_SCANNING)) {
        context.addConfiguration(new AnnotationConfiguration());
      }
      else {
        context.removeConfiguration(new AnnotationConfiguration());
      }

      File quickstartXml = new File(contextRoot, "WEB-INF/quickstart-web.xml");
      if (quickstartXml.exists()) {
        context.addConfiguration(new QuickStartConfiguration());
      }
      else {
        context.removeConfiguration(new QuickStartConfiguration());
      }

      // TODO: review which configurations are added by default.

      // prevent jetty from trying to delete the temp dir
      context.setPersistTempDirectory(true);
      // ensure jetty does not unpack, probably not necessary because the unpacking
      // is done by AppEngineWebAppContext
      context.setExtractWAR(false);
      // ensure exception is thrown if context startup fails
      context.setThrowUnavailableOnStartupException(true);
      // for JSP 2.2

      try {
        // Use the App Class loader to try to initialize the JSP machinery.
        // Not an issue if it fails: it means the app does not contain the JSP jars in WEB-INF/lib.
        Class<?> klass = classLoader.loadClass(TOMCAT_SIMPLE_INSTANCE_MANAGER);
        Object sim = klass.getConstructor().newInstance();
        context.getServletContext().setAttribute(TOMCAT_INSTANCE_MANAGER, sim);
        // Set JSP factory equivalent for:
        // JspFactory jspf = new JspFactoryImpl();
        klass = classLoader.loadClass(TOMCAT_JSP_FACTORY);
        JspFactory jspf = (JspFactory) klass.getConstructor().newInstance();
        JspFactory.setDefaultFactory(jspf);
        Class.forName(
            "org.apache.jasper.compiler.JspRuntimeContext", true, classLoader);
      } catch (Throwable t) {
        // No big deal, there are no JSPs in the App since the jsp libraries are not inside the
        // web app classloader.
      }

      SessionsConfig sessionsConfig = appVersion.getSessionsConfig();
      SessionManagerHandler.Config.Builder builder = SessionManagerHandler.Config.builder();
      if (sessionsConfig.getAsyncPersistenceQueueName() != null) {
        builder.setAsyncPersistenceQueueName(sessionsConfig.getAsyncPersistenceQueueName());
      }
      builder
          .setEnableSession(sessionsConfig.isEnabled())
          .setAsyncPersistence(sessionsConfig.isAsyncPersistence())
          .setServletContextHandler(context);

      SessionManagerHandler.create(builder.build());
      // Pass the AppVersion on to any of our servlets (e.g. ResourceFileServlet).
      context.setAttribute(JettyConstants.APP_VERSION_CONTEXT_ATTR, appVersion);

<<<<<<< HEAD
=======

      context.addEventListener(new ContextHandler.ContextScopeListener() {

        @Override
        public void enterScope(ContextHandler.APIContext context, org.eclipse.jetty.ee8.nested.Request request, Object reason) {
          if (request != null)
          {
            ApiProxy.Environment environment = (ApiProxy.Environment)request.getAttribute(AppEngineConstants.ENVIRONMENT_ATTR);
            if (environment != null)
              ApiProxy.setEnvironmentForCurrentThread(environment);
          }
        }

        @Override
        public void exitScope(ContextHandler.APIContext context, org.eclipse.jetty.ee8.nested.Request request) {
          if (request != null)
          {
            ApiProxy.clearEnvironmentForCurrentThread();
          }
        }
      });

      context.start();
      // Check to see if servlet filter initialization failed.
      Throwable unavailableCause = context.getUnavailableException();
      if (unavailableCause != null) {
        if (unavailableCause instanceof ServletException) {
          throw (ServletException) unavailableCause;
        } else {
          UnavailableException unavailableException =
              new UnavailableException("Initialization failed.");
          unavailableException.initCause(unavailableCause);
          throw unavailableException;
        }
      }

>>>>>>> cd14d9c1
      return context.get();
    } catch (Exception ex) {
      throw new ServletException(ex);
    }
  }

  /**
   * {@code NullErrorHandler} does nothing when an error occurs. The exception is already stored in
   * an attribute of {@code request}, but we don't do any rendering of it into the response, UNLESS
   * the webapp has a designated error page (servlet, jsp, or static html) for the current error
   * condition (exception type or error code).
   */
  private static class NullErrorHandler extends ErrorPageErrorHandler {

    @Override
    public void handle(String target, org.eclipse.jetty.ee8.nested.Request baseRequest, HttpServletRequest request, HttpServletResponse response) throws IOException, ServletException {
      logger.atFine().log("Custom Jetty ErrorHandler received an error notification.");
      mayHandleByErrorPage(request, response);
      // We don't want Jetty to do anything further.
      baseRequest.setHandled(true);
    }

    /**
     * Try to invoke a custom error page if a handler is available. If not, render a simple HTML
     * response for {@link HttpServletResponse#sendError} calls, but do nothing for unhandled
     * exceptions.
     *
     * <p>This is loosely based on {@link ErrorPageErrorHandler#handle} but has been modified to add
     * a fallback simple HTML response (because Jetty's default response is not satisfactory) and to
     * set a special {@code ERROR_PAGE_HANDLED} attribute that disables our default behavior of
     * returning the exception to the appserver for rendering.
     */
    private void mayHandleByErrorPage(HttpServletRequest request, HttpServletResponse response)
        throws IOException {
      // Extract some error handling info from Jetty's proprietary attributes.
      Throwable error = (Throwable)request.getAttribute(RequestDispatcher.ERROR_EXCEPTION);
      Integer code = (Integer) request.getAttribute(RequestDispatcher.ERROR_STATUS_CODE);
      String message = (String) request.getAttribute(RequestDispatcher.ERROR_MESSAGE);

      // Now try to find an error handler...
      String errorPage = getErrorPage(request);

      // If we found an error handler, dispatch to it.
      if (errorPage != null) {
        // Check for reentry into the same error page.
        String oldErrorPage = (String) request.getAttribute(WebAppContext.ERROR_PAGE);
        if (oldErrorPage == null || !oldErrorPage.equals(errorPage)) {
          request.setAttribute(WebAppContext.ERROR_PAGE, errorPage);
          Dispatcher dispatcher = (Dispatcher) _servletContext.getRequestDispatcher(errorPage);
          try {
            if (dispatcher != null) {
              dispatcher.error(request, response);
              // Set this special attribute iff the dispatch actually works!
              // We use this attribute to decide if we want to keep the response content
              // or let the Runtime generate the default error page
              // TODO: an invalid html dispatch (404) will mask the exception
              request.setAttribute(ERROR_PAGE_HANDLED, errorPage);
              return;
            } else {
              logger.atWarning().log("No error page %s", errorPage);
            }
          } catch (ServletException e) {
            logger.atWarning().withCause(e).log("Failed to handle error page.");
          }
        }
      }

      // If we got an error code (e.g. this is a call to HttpServletResponse#sendError),
      // then render our own HTML.  XFE has logic to do this, but the PFE only invokes it
      // for error conditions that it or the AppServer detect.
      if (code != null && message != null) {
        // This template is based on the default XFE error response.
        response.setContentType("text/html; charset=UTF-8");

        String messageEscaped = HtmlEscapers.htmlEscaper().escape(message);

        PrintWriter writer = response.getWriter();
        writer.println("<html><head>");
        writer.println("<meta http-equiv=\"content-type\" content=\"text/html;charset=utf-8\">");
        writer.println("<title>" + code + " " + messageEscaped + "</title>");
        writer.println("</head>");
        writer.println("<body text=#000000 bgcolor=#ffffff>");
        writer.println("<h1>Error: " + messageEscaped + "</h1>");
        writer.println("</body></html>");
        return;
      }

      // If we got this far and *did* have an exception, it will be
      // retrieved and thrown at the end of JettyServletEngineAdapter#serviceRequest.
      throw new IllegalStateException(error);
    }
  }
}<|MERGE_RESOLUTION|>--- conflicted
+++ resolved
@@ -16,11 +16,7 @@
 
 package com.google.apphosting.runtime.jetty.ee8;
 
-<<<<<<< HEAD
-=======
 import com.google.apphosting.api.ApiProxy;
-import com.google.apphosting.base.AppVersionKey;
->>>>>>> cd14d9c1
 import com.google.apphosting.runtime.AppVersion;
 import com.google.apphosting.runtime.JettyConstants;
 import com.google.apphosting.runtime.SessionsConfig;
@@ -43,10 +39,6 @@
 
 import javax.servlet.RequestDispatcher;
 import javax.servlet.ServletException;
-<<<<<<< HEAD
-=======
-import javax.servlet.UnavailableException;
->>>>>>> cd14d9c1
 import javax.servlet.http.HttpServletRequest;
 import javax.servlet.http.HttpServletResponse;
 import javax.servlet.jsp.JspFactory;
@@ -70,7 +62,7 @@
    * and because we want to be explicit about what functionality we are supporting.
    */
   public static final String WEB_DEFAULTS_XML =
-          "com/google/apphosting/runtime/jetty/webdefault.xml";
+      "com/google/apphosting/runtime/jetty/webdefault.xml";
 
   /**
    * This property will be used to enable/disable Annotation Scanning when quickstart-web.xml is not
@@ -107,7 +99,8 @@
    * Returns the {@code Handler} that will handle requests for the specified application version.
    */
   @Override
-  public org.eclipse.jetty.server.Handler createHandler(AppVersion appVersion) throws ServletException {
+  public org.eclipse.jetty.server.Handler createHandler(AppVersion appVersion)
+      throws ServletException {
     // Need to set thread context classloader for the duration of the scope.
     ClassLoader oldContextClassLoader = Thread.currentThread().getContextClassLoader();
     Thread.currentThread().setContextClassLoader(this.getClass().getClassLoader());
@@ -118,7 +111,8 @@
     }
   }
 
-  private org.eclipse.jetty.server.Handler doCreateHandler(AppVersion appVersion) throws ServletException {
+  private org.eclipse.jetty.server.Handler doCreateHandler(AppVersion appVersion)
+      throws ServletException {
     try {
       File contextRoot = appVersion.getRootDirectory();
 
@@ -135,15 +129,19 @@
         context.setErrorHandler(new NullErrorHandler());
       }
 
-      // TODO: because of the shading we do not have a correct org.eclipse.jetty.ee8.webapp.Configuration file from
-      //  the runtime-impl jar. It failed to merge content from various modules and only contains quickstart.
-      //  Because of this the default configurations are not able to be found by WebAppContext with ServiceLoader.
-      context.setConfigurationClasses(new String[]{
-              WebInfConfiguration.class.getCanonicalName(),
-              WebXmlConfiguration.class.getCanonicalName(),
-              MetaInfConfiguration.class.getCanonicalName(),
-              FragmentConfiguration.class.getCanonicalName()
-      });
+      // TODO: because of the shading we do not have a correct
+      // org.eclipse.jetty.ee8.webapp.Configuration file from
+      //  the runtime-impl jar. It failed to merge content from various modules and only contains
+      // quickstart.
+      //  Because of this the default configurations are not able to be found by WebAppContext with
+      // ServiceLoader.
+      context.setConfigurationClasses(
+          new String[] {
+            WebInfConfiguration.class.getCanonicalName(),
+            WebXmlConfiguration.class.getCanonicalName(),
+            MetaInfConfiguration.class.getCanonicalName(),
+            FragmentConfiguration.class.getCanonicalName()
+          });
 
       /*
        * Remove JettyWebXmlConfiguration which allows users to use jetty-web.xml files.
@@ -154,16 +152,14 @@
 
       if (Boolean.getBoolean(USE_ANNOTATION_SCANNING)) {
         context.addConfiguration(new AnnotationConfiguration());
-      }
-      else {
+      } else {
         context.removeConfiguration(new AnnotationConfiguration());
       }
 
       File quickstartXml = new File(contextRoot, "WEB-INF/quickstart-web.xml");
       if (quickstartXml.exists()) {
         context.addConfiguration(new QuickStartConfiguration());
-      }
-      else {
+      } else {
         context.removeConfiguration(new QuickStartConfiguration());
       }
 
@@ -189,8 +185,7 @@
         klass = classLoader.loadClass(TOMCAT_JSP_FACTORY);
         JspFactory jspf = (JspFactory) klass.getConstructor().newInstance();
         JspFactory.setDefaultFactory(jspf);
-        Class.forName(
-            "org.apache.jasper.compiler.JspRuntimeContext", true, classLoader);
+        Class.forName("org.apache.jasper.compiler.JspRuntimeContext", true, classLoader);
       } catch (Throwable t) {
         // No big deal, there are no JSPs in the App since the jsp libraries are not inside the
         // web app classloader.
@@ -210,45 +205,33 @@
       // Pass the AppVersion on to any of our servlets (e.g. ResourceFileServlet).
       context.setAttribute(JettyConstants.APP_VERSION_CONTEXT_ATTR, appVersion);
 
-<<<<<<< HEAD
-=======
-
-      context.addEventListener(new ContextHandler.ContextScopeListener() {
-
-        @Override
-        public void enterScope(ContextHandler.APIContext context, org.eclipse.jetty.ee8.nested.Request request, Object reason) {
-          if (request != null)
-          {
-            ApiProxy.Environment environment = (ApiProxy.Environment)request.getAttribute(AppEngineConstants.ENVIRONMENT_ATTR);
-            if (environment != null)
-              ApiProxy.setEnvironmentForCurrentThread(environment);
-          }
-        }
-
-        @Override
-        public void exitScope(ContextHandler.APIContext context, org.eclipse.jetty.ee8.nested.Request request) {
-          if (request != null)
-          {
-            ApiProxy.clearEnvironmentForCurrentThread();
-          }
-        }
-      });
-
-      context.start();
-      // Check to see if servlet filter initialization failed.
-      Throwable unavailableCause = context.getUnavailableException();
-      if (unavailableCause != null) {
-        if (unavailableCause instanceof ServletException) {
-          throw (ServletException) unavailableCause;
-        } else {
-          UnavailableException unavailableException =
-              new UnavailableException("Initialization failed.");
-          unavailableException.initCause(unavailableCause);
-          throw unavailableException;
-        }
-      }
-
->>>>>>> cd14d9c1
+      context.addEventListener(
+          new ContextHandler.ContextScopeListener() {
+
+            @Override
+            public void enterScope(
+                ContextHandler.APIContext context,
+                org.eclipse.jetty.ee8.nested.Request request,
+                Object reason) {
+              if (request != null) {
+                ApiProxy.Environment environment =
+                    (ApiProxy.Environment)
+                        request.getAttribute(AppEngineConstants.ENVIRONMENT_ATTR);
+                if (environment != null) {
+                  ApiProxy.setEnvironmentForCurrentThread(environment);
+                }
+              }
+            }
+
+            @Override
+            public void exitScope(
+                ContextHandler.APIContext context, org.eclipse.jetty.ee8.nested.Request request) {
+              if (request != null) {
+                ApiProxy.clearEnvironmentForCurrentThread();
+              }
+            }
+          });
+
       return context.get();
     } catch (Exception ex) {
       throw new ServletException(ex);
@@ -264,7 +247,12 @@
   private static class NullErrorHandler extends ErrorPageErrorHandler {
 
     @Override
-    public void handle(String target, org.eclipse.jetty.ee8.nested.Request baseRequest, HttpServletRequest request, HttpServletResponse response) throws IOException, ServletException {
+    public void handle(
+        String target,
+        org.eclipse.jetty.ee8.nested.Request baseRequest,
+        HttpServletRequest request,
+        HttpServletResponse response)
+        throws IOException, ServletException {
       logger.atFine().log("Custom Jetty ErrorHandler received an error notification.");
       mayHandleByErrorPage(request, response);
       // We don't want Jetty to do anything further.
@@ -284,7 +272,7 @@
     private void mayHandleByErrorPage(HttpServletRequest request, HttpServletResponse response)
         throws IOException {
       // Extract some error handling info from Jetty's proprietary attributes.
-      Throwable error = (Throwable)request.getAttribute(RequestDispatcher.ERROR_EXCEPTION);
+      Throwable error = (Throwable) request.getAttribute(RequestDispatcher.ERROR_EXCEPTION);
       Integer code = (Integer) request.getAttribute(RequestDispatcher.ERROR_STATUS_CODE);
       String message = (String) request.getAttribute(RequestDispatcher.ERROR_MESSAGE);
 
