/*
 * Copyright 2021 Google LLC
 *
 * Licensed under the Apache License, Version 2.0 (the "License");
 * you may not use this file except in compliance with the License.
 * You may obtain a copy of the License at
 *
 *     https://www.apache.org/licenses/LICENSE-2.0
 *
 * Unless required by applicable law or agreed to in writing, software
 * distributed under the License is distributed on an "AS IS" BASIS,
 * WITHOUT WARRANTIES OR CONDITIONS OF ANY KIND, either express or implied.
 * See the License for the specific language governing permissions and
 * limitations under the License.
 */

package com.google.apphosting.runtime.jetty.ee8;

<<<<<<< HEAD
import com.google.apphosting.api.ApiProxy;
import com.google.apphosting.base.AppVersionKey;
=======
>>>>>>> b57b34a4
import com.google.apphosting.runtime.AppVersion;
import com.google.apphosting.runtime.JettyConstants;
import com.google.apphosting.runtime.SessionsConfig;
import com.google.apphosting.runtime.jetty.AppEngineConstants;
import com.google.apphosting.runtime.jetty.AppVersionHandlerFactory;
import com.google.apphosting.runtime.jetty.SessionManagerHandler;
import com.google.common.flogger.GoogleLogger;
import com.google.common.html.HtmlEscapers;
import org.eclipse.jetty.ee8.annotations.AnnotationConfiguration;
import org.eclipse.jetty.ee8.nested.ContextHandler;
import org.eclipse.jetty.ee8.nested.Dispatcher;
import org.eclipse.jetty.ee8.quickstart.QuickStartConfiguration;
import org.eclipse.jetty.ee8.servlet.ErrorPageErrorHandler;
import org.eclipse.jetty.ee8.webapp.FragmentConfiguration;
import org.eclipse.jetty.ee8.webapp.MetaInfConfiguration;
import org.eclipse.jetty.ee8.webapp.WebAppContext;
import org.eclipse.jetty.ee8.webapp.WebInfConfiguration;
import org.eclipse.jetty.ee8.webapp.WebXmlConfiguration;
import org.eclipse.jetty.server.Server;

import javax.servlet.RequestDispatcher;
import javax.servlet.ServletException;
<<<<<<< HEAD
import javax.servlet.UnavailableException;
=======
>>>>>>> b57b34a4
import javax.servlet.http.HttpServletRequest;
import javax.servlet.http.HttpServletResponse;
import javax.servlet.jsp.JspFactory;
import java.io.File;
import java.io.IOException;
import java.io.PrintWriter;

/**
 * {@code AppVersionHandlerFactory} implements a {@code Handler} for a given {@code AppVersionKey}.
 */
public class EE8AppVersionHandlerFactory implements AppVersionHandlerFactory {
  private static final GoogleLogger logger = GoogleLogger.forEnclosingClass();
  private static final String TOMCAT_SIMPLE_INSTANCE_MANAGER =
      "org.apache.tomcat.SimpleInstanceManager";
  private static final String TOMCAT_INSTANCE_MANAGER = "org.apache.tomcat.InstanceManager";
  private static final String TOMCAT_JSP_FACTORY = "org.apache.jasper.runtime.JspFactoryImpl";

  /**
   * Any settings in this webdefault.xml file will be inherited by all applications. We don't want
   * to use Jetty's built-in webdefault.xml because we want to disable some of their functionality,
   * and because we want to be explicit about what functionality we are supporting.
   */
  public static final String WEB_DEFAULTS_XML =
          "com/google/apphosting/runtime/jetty/webdefault.xml";

  /**
   * This property will be used to enable/disable Annotation Scanning when quickstart-web.xml is not
   * present.
   */
  private static final String USE_ANNOTATION_SCANNING = "use.annotationscanning";

  /**
   * A "private" request attribute to indicate if the dispatch to a most recent error page has run
   * to completion. Note an error page itself may generate errors.
   */
  static final String ERROR_PAGE_HANDLED = WebAppContext.ERROR_PAGE + ".handled";

  private final Server server;
  private final String serverInfo;
  private final boolean useJettyErrorPageHandler;

  public EE8AppVersionHandlerFactory(
          Server server,
          String serverInfo) {
    this(server, serverInfo, false);
  }

  public EE8AppVersionHandlerFactory(
          Server server,
          String serverInfo,
          boolean useJettyErrorPageHandler) {
    this.server = server;
    this.serverInfo = serverInfo;
    this.useJettyErrorPageHandler = useJettyErrorPageHandler;
  }

  /**
   * Returns the {@code Handler} that will handle requests for the specified application version.
   */
  @Override
  public org.eclipse.jetty.server.Handler createHandler(AppVersion appVersion) throws ServletException {
    // Need to set thread context classloader for the duration of the scope.
    ClassLoader oldContextClassLoader = Thread.currentThread().getContextClassLoader();
    Thread.currentThread().setContextClassLoader(this.getClass().getClassLoader());
    try {
      return doCreateHandler(appVersion);
    } finally {
      Thread.currentThread().setContextClassLoader(oldContextClassLoader);
    }
  }

  private org.eclipse.jetty.server.Handler doCreateHandler(AppVersion appVersion) throws ServletException {
    try {
      File contextRoot = appVersion.getRootDirectory();

      final AppEngineWebAppContext context =
          new AppEngineWebAppContext(appVersion.getRootDirectory(), serverInfo);
      context.getCoreContextHandler().setServer(server);
      context.setServer(server);
      context.setDefaultsDescriptor(WEB_DEFAULTS_XML);
      ClassLoader classLoader = appVersion.getClassLoader();
      context.setClassLoader(classLoader);
      if (useJettyErrorPageHandler) {
        context.getErrorHandler().setShowStacks(false);
      } else {
        context.setErrorHandler(new NullErrorHandler());
      }

      // TODO: because of the shading we do not have a correct org.eclipse.jetty.ee8.webapp.Configuration file from
      //  the runtime-impl jar. It failed to merge content from various modules and only contains quickstart.
      //  Because of this the default configurations are not able to be found by WebAppContext with ServiceLoader.
      context.setConfigurationClasses(new String[]{
              WebInfConfiguration.class.getCanonicalName(),
              WebXmlConfiguration.class.getCanonicalName(),
              MetaInfConfiguration.class.getCanonicalName(),
              FragmentConfiguration.class.getCanonicalName()
      });

      /*
       * Remove JettyWebXmlConfiguration which allows users to use jetty-web.xml files.
       * We definitely do not want to allow these files, as they allow for arbitrary method invocation.
       */
      // TODO: uncomment when shaded org.eclipse.jetty.ee8.webapp.Configuration is fixed.
      // context.removeConfiguration(new JettyWebXmlConfiguration());

      if (Boolean.getBoolean(USE_ANNOTATION_SCANNING)) {
        context.addConfiguration(new AnnotationConfiguration());
      }
      else {
        context.removeConfiguration(new AnnotationConfiguration());
      }

      File quickstartXml = new File(contextRoot, "WEB-INF/quickstart-web.xml");
      if (quickstartXml.exists()) {
        context.addConfiguration(new QuickStartConfiguration());
      }
      else {
        context.removeConfiguration(new QuickStartConfiguration());
      }

      // TODO: review which configurations are added by default.

      // prevent jetty from trying to delete the temp dir
      context.setPersistTempDirectory(true);
      // ensure jetty does not unpack, probably not necessary because the unpacking
      // is done by AppEngineWebAppContext
      context.setExtractWAR(false);
      // ensure exception is thrown if context startup fails
      context.setThrowUnavailableOnStartupException(true);
      // for JSP 2.2

      try {
        // Use the App Class loader to try to initialize the JSP machinery.
        // Not an issue if it fails: it means the app does not contain the JSP jars in WEB-INF/lib.
        Class<?> klass = classLoader.loadClass(TOMCAT_SIMPLE_INSTANCE_MANAGER);
        Object sim = klass.getConstructor().newInstance();
        context.getServletContext().setAttribute(TOMCAT_INSTANCE_MANAGER, sim);
        // Set JSP factory equivalent for:
        // JspFactory jspf = new JspFactoryImpl();
        klass = classLoader.loadClass(TOMCAT_JSP_FACTORY);
        JspFactory jspf = (JspFactory) klass.getConstructor().newInstance();
        JspFactory.setDefaultFactory(jspf);
        Class.forName(
            "org.apache.jasper.compiler.JspRuntimeContext", true, classLoader);
      } catch (Throwable t) {
        // No big deal, there are no JSPs in the App since the jsp libraries are not inside the
        // web app classloader.
      }

      SessionsConfig sessionsConfig = appVersion.getSessionsConfig();
      SessionManagerHandler.Config.Builder builder = SessionManagerHandler.Config.builder();
      if (sessionsConfig.getAsyncPersistenceQueueName() != null) {
        builder.setAsyncPersistenceQueueName(sessionsConfig.getAsyncPersistenceQueueName());
      }
      builder
          .setEnableSession(sessionsConfig.isEnabled())
          .setAsyncPersistence(sessionsConfig.isAsyncPersistence())
          .setServletContextHandler(context);

      SessionManagerHandler.create(builder.build());
      // Pass the AppVersion on to any of our servlets (e.g. ResourceFileServlet).
      context.setAttribute(JettyConstants.APP_VERSION_CONTEXT_ATTR, appVersion);

<<<<<<< HEAD

      context.addEventListener(new ContextHandler.ContextScopeListener() {

        @Override
        public void enterScope(ContextHandler.APIContext context, org.eclipse.jetty.ee8.nested.Request request, Object reason) {
          if (request != null)
          {
            ApiProxy.Environment environment = (ApiProxy.Environment)request.getAttribute(AppEngineConstants.ENVIRONMENT_ATTR);
            if (environment != null)
              ApiProxy.setEnvironmentForCurrentThread(environment);
          }
        }

        @Override
        public void exitScope(ContextHandler.APIContext context, org.eclipse.jetty.ee8.nested.Request request) {
          if (request != null)
          {
            ApiProxy.clearEnvironmentForCurrentThread();
          }
        }
      });

      context.start();
      // Check to see if servlet filter initialization failed.
      Throwable unavailableCause = context.getUnavailableException();
      if (unavailableCause != null) {
        if (unavailableCause instanceof ServletException) {
          throw (ServletException) unavailableCause;
        } else {
          UnavailableException unavailableException =
              new UnavailableException("Initialization failed.");
          unavailableException.initCause(unavailableCause);
          throw unavailableException;
        }
      }

=======
>>>>>>> b57b34a4
      return context.get();
    } catch (Exception ex) {
      throw new ServletException(ex);
    }
  }

  /**
   * {@code NullErrorHandler} does nothing when an error occurs. The exception is already stored in
   * an attribute of {@code request}, but we don't do any rendering of it into the response, UNLESS
   * the webapp has a designated error page (servlet, jsp, or static html) for the current error
   * condition (exception type or error code).
   */
  private static class NullErrorHandler extends ErrorPageErrorHandler {

    @Override
    public void handle(String target, org.eclipse.jetty.ee8.nested.Request baseRequest, HttpServletRequest request, HttpServletResponse response) throws IOException, ServletException {
      logger.atFine().log("Custom Jetty ErrorHandler received an error notification.");
      mayHandleByErrorPage(request, response);
      // We don't want Jetty to do anything further.
      baseRequest.setHandled(true);
    }

    /**
     * Try to invoke a custom error page if a handler is available. If not, render a simple HTML
     * response for {@link HttpServletResponse#sendError} calls, but do nothing for unhandled
     * exceptions.
     *
     * <p>This is loosely based on {@link ErrorPageErrorHandler#handle} but has been modified to add
     * a fallback simple HTML response (because Jetty's default response is not satisfactory) and to
     * set a special {@code ERROR_PAGE_HANDLED} attribute that disables our default behavior of
     * returning the exception to the appserver for rendering.
     */
    private void mayHandleByErrorPage(HttpServletRequest request, HttpServletResponse response)
        throws IOException {
      // Extract some error handling info from Jetty's proprietary attributes.
      Throwable error = (Throwable)request.getAttribute(RequestDispatcher.ERROR_EXCEPTION);
      Integer code = (Integer) request.getAttribute(RequestDispatcher.ERROR_STATUS_CODE);
      String message = (String) request.getAttribute(RequestDispatcher.ERROR_MESSAGE);

      // Now try to find an error handler...
      String errorPage = getErrorPage(request);

      // If we found an error handler, dispatch to it.
      if (errorPage != null) {
        // Check for reentry into the same error page.
        String oldErrorPage = (String) request.getAttribute(WebAppContext.ERROR_PAGE);
        if (oldErrorPage == null || !oldErrorPage.equals(errorPage)) {
          request.setAttribute(WebAppContext.ERROR_PAGE, errorPage);
          Dispatcher dispatcher = (Dispatcher) _servletContext.getRequestDispatcher(errorPage);
          try {
            if (dispatcher != null) {
              dispatcher.error(request, response);
              // Set this special attribute iff the dispatch actually works!
              // We use this attribute to decide if we want to keep the response content
              // or let the Runtime generate the default error page
              // TODO: an invalid html dispatch (404) will mask the exception
              request.setAttribute(ERROR_PAGE_HANDLED, errorPage);
              return;
            } else {
              logger.atWarning().log("No error page %s", errorPage);
            }
          } catch (ServletException e) {
            logger.atWarning().withCause(e).log("Failed to handle error page.");
          }
        }
      }

      // If we got an error code (e.g. this is a call to HttpServletResponse#sendError),
      // then render our own HTML.  XFE has logic to do this, but the PFE only invokes it
      // for error conditions that it or the AppServer detect.
      if (code != null && message != null) {
        // This template is based on the default XFE error response.
        response.setContentType("text/html; charset=UTF-8");

        String messageEscaped = HtmlEscapers.htmlEscaper().escape(message);

        PrintWriter writer = response.getWriter();
        writer.println("<html><head>");
        writer.println("<meta http-equiv=\"content-type\" content=\"text/html;charset=utf-8\">");
        writer.println("<title>" + code + " " + messageEscaped + "</title>");
        writer.println("</head>");
        writer.println("<body text=#000000 bgcolor=#ffffff>");
        writer.println("<h1>Error: " + messageEscaped + "</h1>");
        writer.println("</body></html>");
        return;
      }

      // If we got this far and *did* have an exception, it will be
      // retrieved and thrown at the end of JettyServletEngineAdapter#serviceRequest.
      throw new IllegalStateException(error);
    }
  }
}<|MERGE_RESOLUTION|>--- conflicted
+++ resolved
@@ -16,11 +16,7 @@
 
 package com.google.apphosting.runtime.jetty.ee8;
 
-<<<<<<< HEAD
 import com.google.apphosting.api.ApiProxy;
-import com.google.apphosting.base.AppVersionKey;
-=======
->>>>>>> b57b34a4
 import com.google.apphosting.runtime.AppVersion;
 import com.google.apphosting.runtime.JettyConstants;
 import com.google.apphosting.runtime.SessionsConfig;
@@ -43,16 +39,13 @@
 
 import javax.servlet.RequestDispatcher;
 import javax.servlet.ServletException;
-<<<<<<< HEAD
-import javax.servlet.UnavailableException;
-=======
->>>>>>> b57b34a4
 import javax.servlet.http.HttpServletRequest;
 import javax.servlet.http.HttpServletResponse;
 import javax.servlet.jsp.JspFactory;
 import java.io.File;
 import java.io.IOException;
 import java.io.PrintWriter;
+
 
 /**
  * {@code AppVersionHandlerFactory} implements a {@code Handler} for a given {@code AppVersionKey}.
@@ -210,7 +203,6 @@
       // Pass the AppVersion on to any of our servlets (e.g. ResourceFileServlet).
       context.setAttribute(JettyConstants.APP_VERSION_CONTEXT_ATTR, appVersion);
 
-<<<<<<< HEAD
 
       context.addEventListener(new ContextHandler.ContextScopeListener() {
 
@@ -233,22 +225,6 @@
         }
       });
 
-      context.start();
-      // Check to see if servlet filter initialization failed.
-      Throwable unavailableCause = context.getUnavailableException();
-      if (unavailableCause != null) {
-        if (unavailableCause instanceof ServletException) {
-          throw (ServletException) unavailableCause;
-        } else {
-          UnavailableException unavailableException =
-              new UnavailableException("Initialization failed.");
-          unavailableException.initCause(unavailableCause);
-          throw unavailableException;
-        }
-      }
-
-=======
->>>>>>> b57b34a4
       return context.get();
     } catch (Exception ex) {
       throw new ServletException(ex);
