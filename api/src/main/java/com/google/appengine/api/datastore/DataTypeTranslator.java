--- conflicted
+++ resolved
@@ -1418,13 +1418,8 @@
   private static final class KeyType extends Type<Key> {
     @Override
     public void toV3Value(Object value, PropertyValue.Builder propertyValue) {
-<<<<<<< HEAD
       Reference.Builder keyRef = KeyTranslator.convertToPb((Key) value);
       propertyValue.setReferenceValue(toReferenceValue(keyRef.build()));
-=======
-      Reference keyRef = KeyTranslator.convertToPb((Key) value);
-      propertyValue.setReferenceValue(toReferenceValue(keyRef));
->>>>>>> e2292f1e
     }
 
     @Override
@@ -1648,14 +1643,9 @@
     @Override
     public EmbeddedEntity getValue(PropertyValue propertyValue) {
       EntityProto.Builder proto = EntityProto.newBuilder();
-<<<<<<< HEAD
       try{
         proto.mergeFrom(propertyValue.getStringValueBytes());
       } catch (InvalidProtocolBufferException e){
-=======
-      boolean parsed = proto.mergeFrom(propertyValue.getStringValueBytes());
-      if (!parsed) {
->>>>>>> e2292f1e
         throw new IllegalArgumentException("Could not parse EntityProto value");
       }
       EmbeddedEntity result = new EmbeddedEntity();
