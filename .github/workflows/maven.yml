--- conflicted
+++ resolved
@@ -31,11 +31,7 @@
     strategy:
       matrix:
         os: [ubuntu-latest]
-<<<<<<< HEAD
-        java: [17, 20]
-=======
         java: [20]
->>>>>>> 3eef4228
         jdk: [temurin]
       fail-fast: false
 
