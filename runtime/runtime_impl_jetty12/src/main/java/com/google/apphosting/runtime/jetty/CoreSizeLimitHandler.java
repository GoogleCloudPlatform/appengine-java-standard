/*
 * Copyright 2021 Google LLC
 *
 * Licensed under the Apache License, Version 2.0 (the "License");
 * you may not use this file except in compliance with the License.
 * You may obtain a copy of the License at
 *
 *     https://www.apache.org/licenses/LICENSE-2.0
 *
 * Unless required by applicable law or agreed to in writing, software
 * distributed under the License is distributed on an "AS IS" BASIS,
 * WITHOUT WARRANTIES OR CONDITIONS OF ANY KIND, either express or implied.
 * See the License for the specific language governing permissions and
 * limitations under the License.
 */

package com.google.apphosting.runtime.jetty;

import org.eclipse.jetty.http.BadMessageException;
import org.eclipse.jetty.http.HttpException;
import org.eclipse.jetty.http.HttpField;
import org.eclipse.jetty.http.HttpFields;
import org.eclipse.jetty.http.HttpHeader;
import org.eclipse.jetty.http.HttpStatus;
import org.eclipse.jetty.io.Content;
import org.eclipse.jetty.server.Handler;
import org.eclipse.jetty.server.Request;
import org.eclipse.jetty.server.Response;
import org.eclipse.jetty.util.Callback;

import java.nio.ByteBuffer;

/**
 * A handler that can limit the size of message bodies in requests and responses.
 *
 * <p>The optional request and response limits are imposed by checking the {@code Content-Length}
 * header or observing the actual bytes seen by the handler. Handler order is important, in as much
 * as if this handler is before a the {@link org.eclipse.jetty.server.handler.gzip.GzipHandler},
 * then it will limit compressed sized, if it as after the {@link
 * org.eclipse.jetty.server.handler.gzip.GzipHandler} then the limit is applied to uncompressed
 * bytes. If a size limit is exceeded then {@link BadMessageException} is thrown with a {@link
 * org.eclipse.jetty.http.HttpStatus#PAYLOAD_TOO_LARGE_413} status.
 */
public class CoreSizeLimitHandler extends Handler.Wrapper
{
  private final long _requestLimit;
  private final long _responseLimit;

  /**
   * @param requestLimit The request body size limit in bytes or -1 for no limit
   * @param responseLimit The response body size limit in bytes or -1 for no limit
   */
  public CoreSizeLimitHandler(long requestLimit, long responseLimit)
  {
    _requestLimit = requestLimit;
    _responseLimit = responseLimit;
  }

  @Override
  public boolean handle(Request request, Response response, Callback callback) throws Exception
  {
    HttpField contentLengthField = request.getHeaders().getField(HttpHeader.CONTENT_LENGTH);
    if (contentLengthField != null)
    {
      long contentLength = contentLengthField.getLongValue();
      if (_requestLimit >= 0 && contentLength > _requestLimit)
      {
        String s = "Request body is too large: " + contentLength + ">" + _requestLimit;
        Response.writeError(request, response, callback, HttpStatus.PAYLOAD_TOO_LARGE_413, s);
        return true;
      }
    }

    SizeLimitRequestWrapper wrappedRequest = new SizeLimitRequestWrapper(request);
    SizeLimitResponseWrapper wrappedResponse = new SizeLimitResponseWrapper(wrappedRequest, response);
    return super.handle(wrappedRequest, wrappedResponse, callback);
  }

  private class SizeLimitRequestWrapper extends Request.Wrapper
  {
    private long _read = 0;

    public SizeLimitRequestWrapper(Request wrapped)
    {
      super(wrapped);
    }

    @Override
    public Content.Chunk read()
    {
      Content.Chunk chunk = super.read();
      if (chunk == null)
        return null;
      if (chunk.getFailure() != null)
        return chunk;

      // Check request content limit.
      ByteBuffer content = chunk.getByteBuffer();
      if (content != null && content.remaining() > 0)
      {
        _read += content.remaining();
        if (_requestLimit >= 0 && _read > _requestLimit)
        {
          BadMessageException e = new BadMessageException(HttpStatus.PAYLOAD_TOO_LARGE_413, "Request body is too large: " + _read + ">" + _requestLimit);
          getWrapped().fail(e);
          return null;
        }
      }

      return chunk;
    }
  }

  private class SizeLimitResponseWrapper extends Response.Wrapper
  {
    private final HttpFields.Mutable _httpFields;
    private long _written = 0;

    public SizeLimitResponseWrapper(Request request, Response wrapped) {
      super(request, wrapped);

<<<<<<< HEAD
      _httpFields = new HttpFields.Mutable.Wrapper(wrapped.getHeaders())
      {
        @Override
        public HttpField onAddField(HttpField field)
        {
          if (HttpHeader.CONTENT_LENGTH.is(field.getName()))
          {
            long contentLength = field.getLongValue();
            if (_responseLimit >= 0 && contentLength > _responseLimit)
              throw new HttpException.RuntimeException(HttpStatus.INTERNAL_SERVER_ERROR_500, "Response body is too large: " + contentLength + ">" + _responseLimit);
          }
          return super.onAddField(field);
        }
      };
=======
      _httpFields =
          new HttpFields.Mutable.Wrapper(wrapped.getHeaders()) {
            @Override
            public HttpField onAddField(HttpField field) {
              if (HttpHeader.CONTENT_LENGTH.is(field.getName())) {
                long contentLength = field.getLongValue();
                if (_responseLimit >= 0 && contentLength > _responseLimit)
                  throw new HttpException.RuntimeException(
                      HttpStatus.INTERNAL_SERVER_ERROR_500,
                      "Response body is too large: " + contentLength + ">" + _responseLimit);
              }
              return super.onAddField(field);
            }
          };
>>>>>>> 78beb63b
    }

    @Override
    public HttpFields.Mutable getHeaders() {
      return _httpFields;
    }

    @Override
    public void write(boolean last, ByteBuffer content, Callback callback)
    {
      if (content != null && content.remaining() > 0)
      {
        if (_responseLimit >= 0 && (_written + content.remaining())  > _responseLimit)
        {
          callback.failed(new HttpException.RuntimeException(HttpStatus.INTERNAL_SERVER_ERROR_500, "Response body is too large: " +
                  _written + content.remaining() + ">" + _responseLimit));
          return;
        }
        _written += content.remaining();
      }

      super.write(last, content, callback);
    }
  }
}<|MERGE_RESOLUTION|>--- conflicted
+++ resolved
@@ -119,22 +119,6 @@
     public SizeLimitResponseWrapper(Request request, Response wrapped) {
       super(request, wrapped);
 
-<<<<<<< HEAD
-      _httpFields = new HttpFields.Mutable.Wrapper(wrapped.getHeaders())
-      {
-        @Override
-        public HttpField onAddField(HttpField field)
-        {
-          if (HttpHeader.CONTENT_LENGTH.is(field.getName()))
-          {
-            long contentLength = field.getLongValue();
-            if (_responseLimit >= 0 && contentLength > _responseLimit)
-              throw new HttpException.RuntimeException(HttpStatus.INTERNAL_SERVER_ERROR_500, "Response body is too large: " + contentLength + ">" + _responseLimit);
-          }
-          return super.onAddField(field);
-        }
-      };
-=======
       _httpFields =
           new HttpFields.Mutable.Wrapper(wrapped.getHeaders()) {
             @Override
@@ -149,7 +133,6 @@
               return super.onAddField(field);
             }
           };
->>>>>>> 78beb63b
     }
 
     @Override
