--- conflicted
+++ resolved
@@ -236,11 +236,7 @@
           <plugin>
             <groupId>org.apache.maven.plugins</groupId>
             <artifactId>maven-javadoc-plugin</artifactId>
-<<<<<<< HEAD
-            <version>3.10.0</version>
-=======
             <version>3.10.1</version>
->>>>>>> eddcdcf5
             <configuration>
               <doclet>com.microsoft.doclet.DocFxDoclet</doclet>
               <useStandardDocletOptions>false</useStandardDocletOptions>
