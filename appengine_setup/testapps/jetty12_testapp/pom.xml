--- conflicted
+++ resolved
@@ -26,11 +26,7 @@
   <groupId>com.google.appengine.setup.testapps</groupId>
   <artifactId>jetty12_testapp</artifactId>
   <properties>
-<<<<<<< HEAD
-    <jetty.version>12.0.13</jetty.version>
-=======
     <jetty.version>12.0.14</jetty.version>
->>>>>>> eddcdcf5
     <aspectj.version>1.9.22.1</aspectj.version>
   </properties>
   <dependencies>
