/*
 * Copyright 2021 Google LLC
 *
 * Licensed under the Apache License, Version 2.0 (the "License");
 * you may not use this file except in compliance with the License.
 * You may obtain a copy of the License at
 *
 *     https://www.apache.org/licenses/LICENSE-2.0
 *
 * Unless required by applicable law or agreed to in writing, software
 * distributed under the License is distributed on an "AS IS" BASIS,
 * WITHOUT WARRANTIES OR CONDITIONS OF ANY KIND, either express or implied.
 * See the License for the specific language governing permissions and
 * limitations under the License.
 */

package com.google.apphosting.runtime.jetty.ee10;

<<<<<<< HEAD
=======
import com.google.apphosting.api.ApiProxy;
import com.google.apphosting.base.AppVersionKey;
>>>>>>> cd14d9c1
import com.google.apphosting.runtime.AppVersion;
import com.google.apphosting.runtime.JettyConstants;
import com.google.apphosting.runtime.SessionsConfig;
import com.google.apphosting.runtime.jetty.AppEngineConstants;
import com.google.apphosting.runtime.jetty.AppVersionHandlerFactory;
import com.google.apphosting.runtime.jetty.EE10SessionManagerHandler;
import com.google.common.flogger.GoogleLogger;
import com.google.common.html.HtmlEscapers;
import jakarta.servlet.RequestDispatcher;
import jakarta.servlet.ServletContext;
import jakarta.servlet.ServletException;
import jakarta.servlet.http.HttpServletRequest;
import jakarta.servlet.http.HttpServletResponse;
import org.eclipse.jetty.ee10.annotations.AnnotationConfiguration;
import org.eclipse.jetty.ee10.quickstart.QuickStartConfiguration;
import org.eclipse.jetty.ee10.servlet.Dispatcher;
import org.eclipse.jetty.ee10.servlet.ErrorHandler;
import org.eclipse.jetty.ee10.servlet.ErrorPageErrorHandler;
import org.eclipse.jetty.ee10.servlet.ServletContextRequest;
import org.eclipse.jetty.ee10.webapp.FragmentConfiguration;
import org.eclipse.jetty.ee10.webapp.MetaInfConfiguration;
import org.eclipse.jetty.ee10.webapp.WebInfConfiguration;
import org.eclipse.jetty.ee10.webapp.WebXmlConfiguration;
import org.eclipse.jetty.http.HttpHeader;
import org.eclipse.jetty.io.Content;
import org.eclipse.jetty.server.Context;
import org.eclipse.jetty.server.Request;
import org.eclipse.jetty.server.Response;
import org.eclipse.jetty.server.Server;
import org.eclipse.jetty.server.handler.ContextHandler;
import org.eclipse.jetty.util.Callback;

import javax.servlet.jsp.JspFactory;
import java.io.File;
import java.io.IOException;
import java.io.PrintWriter;

/**
 * {@code AppVersionHandlerFactory} implements a {@code Handler} for a given {@code AppVersionKey}.
 */
public class EE10AppVersionHandlerFactory implements AppVersionHandlerFactory {
  private static final GoogleLogger logger = GoogleLogger.forEnclosingClass();
  private static final String TOMCAT_SIMPLE_INSTANCE_MANAGER =
      "org.apache.tomcat.SimpleInstanceManager";
  private static final String TOMCAT_INSTANCE_MANAGER = "org.apache.tomcat.InstanceManager";
  private static final String TOMCAT_JSP_FACTORY = "org.apache.jasper.runtime.JspFactoryImpl";

  /**
   * Any settings in this webdefault.xml file will be inherited by all applications. We don't want
   * to use Jetty's built-in webdefault.xml because we want to disable some of their functionality,
   * and because we want to be explicit about what functionality we are supporting.
   */
  public static final String WEB_DEFAULTS_XML =
          "com/google/apphosting/runtime/jetty/webdefault.xml";

  /**
   * This property will be used to enable/disable Annotation Scanning when quickstart-web.xml is not
   * present.
   */
  private static final String USE_ANNOTATION_SCANNING = "use.annotationscanning";

  /**
   * A "private" request attribute to indicate if the dispatch to a most recent error page has run
   * to completion. Note an error page itself may generate errors.
   */
  static final String ERROR_PAGE_HANDLED = ErrorHandler.ERROR_PAGE + ".handled";

  private final Server server;
  private final String serverInfo;
  private final boolean useJettyErrorPageHandler;

  public EE10AppVersionHandlerFactory(Server server, String serverInfo) {
    this(server, serverInfo, false);
  }

  public EE10AppVersionHandlerFactory(
      Server server, String serverInfo, boolean useJettyErrorPageHandler) {
    this.server = server;
    this.serverInfo = serverInfo;
    this.useJettyErrorPageHandler = useJettyErrorPageHandler;
  }

  /**
   * Returns the {@code Handler} that will handle requests for the specified application version.
   */
  @Override
  public org.eclipse.jetty.server.Handler createHandler(AppVersion appVersion) throws ServletException {
    // Need to set thread context classloader for the duration of the scope.
    ClassLoader oldContextClassLoader = Thread.currentThread().getContextClassLoader();
    Thread.currentThread().setContextClassLoader(this.getClass().getClassLoader());
    try {
      return doCreateHandler(appVersion);
    } finally {
      Thread.currentThread().setContextClassLoader(oldContextClassLoader);
    }
  }

  private org.eclipse.jetty.server.Handler doCreateHandler(AppVersion appVersion) throws ServletException {
    try {
      File contextRoot = appVersion.getRootDirectory();

      final AppEngineWebAppContext context =
          new AppEngineWebAppContext(
              appVersion.getRootDirectory(), serverInfo, /* extractWar=*/ false);
      context.setServer(server);
      context.setDefaultsDescriptor(WEB_DEFAULTS_XML);
      ClassLoader classLoader = appVersion.getClassLoader();
      context.setClassLoader(classLoader);
      if (useJettyErrorPageHandler) {
        ((ErrorHandler) context.getErrorHandler()).setShowStacks(false);
      } else {
        context.setErrorHandler(new NullErrorHandler());
      }

      // TODO: because of the shading we do not have a correct
      // org.eclipse.jetty.ee10.webapp.Configuration file from
      //  the runtime-impl jar. It failed to merge content from various modules and only contains
      // quickstart.
      //  Because of this the default configurations are not able to be found by WebAppContext with
      // ServiceLoader.
      context.setConfigurationClasses(
          new String[] {
            WebInfConfiguration.class.getCanonicalName(),
            WebXmlConfiguration.class.getCanonicalName(),
            MetaInfConfiguration.class.getCanonicalName(),
            FragmentConfiguration.class.getCanonicalName()
          });

      /*
       * Remove JettyWebXmlConfiguration which allows users to use jetty-web.xml files.
       * We definitely do not want to allow these files, as they allow for arbitrary method invocation.
       */
      // TODO: uncomment when shaded org.eclipse.jetty.ee10.webapp.Configuration is fixed.
      // context.removeConfiguration(new JettyWebXmlConfiguration());

      if (Boolean.getBoolean(USE_ANNOTATION_SCANNING)) {
        context.addConfiguration(new AnnotationConfiguration());
      }
      else {
        context.removeConfiguration(new AnnotationConfiguration());
      }

      File quickstartXml = new File(contextRoot, "WEB-INF/quickstart-web.xml");
      if (quickstartXml.exists()) {
        context.addConfiguration(new QuickStartConfiguration());
      }
      else {
        context.removeConfiguration(new QuickStartConfiguration());
      }

      // TODO: review which configurations are added by default.

      // prevent jetty from trying to delete the temp dir
      context.setTempDirectoryPersistent(true);
      // ensure jetty does not unpack, probably not necessary because the unpacking
      // is done by AppEngineWebAppContext
      context.setExtractWAR(false);
      // ensure exception is thrown if context startup fails
      context.setThrowUnavailableOnStartupException(true);
      // for JSP 2.2

      try {
        // Use the App Class loader to try to initialize the JSP machinery.
        // Not an issue if it fails: it means the app does not contain the JSP jars in WEB-INF/lib.
        Class<?> klass = classLoader.loadClass(TOMCAT_SIMPLE_INSTANCE_MANAGER);
        Object sim = klass.getConstructor().newInstance();
        context.getServletContext().setAttribute(TOMCAT_INSTANCE_MANAGER, sim);
        // Set JSP factory equivalent for:
        // JspFactory jspf = new JspFactoryImpl();
        klass = classLoader.loadClass(TOMCAT_JSP_FACTORY);
        JspFactory jspf = (JspFactory) klass.getConstructor().newInstance();
        JspFactory.setDefaultFactory(jspf);
        Class.forName(
            "org.apache.jasper.compiler.JspRuntimeContext", true, classLoader);
      } catch (Throwable t) {
        // No big deal, there are no JSPs in the App since the jsp libraries are not inside the
        // web app classloader.
      }

      SessionsConfig sessionsConfig = appVersion.getSessionsConfig();
      EE10SessionManagerHandler.Config.Builder builder = EE10SessionManagerHandler.Config.builder();
      if (sessionsConfig.getAsyncPersistenceQueueName() != null) {
        builder.setAsyncPersistenceQueueName(sessionsConfig.getAsyncPersistenceQueueName());
      }
      builder
          .setEnableSession(sessionsConfig.isEnabled())
          .setAsyncPersistence(sessionsConfig.isAsyncPersistence())
          .setServletContextHandler(context);

      EE10SessionManagerHandler.create(builder.build());
      // Pass the AppVersion on to any of our servlets (e.g. ResourceFileServlet).
      context.setAttribute(JettyConstants.APP_VERSION_CONTEXT_ATTR, appVersion);

<<<<<<< HEAD
=======
      context.addEventListener(new ContextHandler.ContextScopeListener() {
        @Override
        public void enterScope(Context context, Request request) {
          if (request != null)
          {
            ApiProxy.Environment environment = (ApiProxy.Environment)request.getAttribute(AppEngineConstants.ENVIRONMENT_ATTR);
            if (environment != null)
              ApiProxy.setEnvironmentForCurrentThread(environment);
          }
        }

        @Override
        public void exitScope(Context context, Request request) {
          if (request != null)
          {
              ApiProxy.clearEnvironmentForCurrentThread();
          }
        }
      });

      context.start();
      // Check to see if servlet filter initialization failed.
      Throwable unavailableCause = context.getUnavailableException();
      if (unavailableCause != null) {
        if (unavailableCause instanceof ServletException) {
          throw (ServletException) unavailableCause;
        } else {
          UnavailableException unavailableException =
              new UnavailableException("Initialization failed.");
          unavailableException.initCause(unavailableCause);
          throw unavailableException;
        }
      }

>>>>>>> cd14d9c1
      return context;
    } catch (Exception ex) {
      throw new ServletException(ex);
    }
  }

  /**
   * {@code NullErrorHandler} does nothing when an error occurs. The exception is already stored in
   * an attribute of {@code request}, but we don't do any rendering of it into the response, UNLESS
   * the webapp has a designated error page (servlet, jsp, or static html) for the current error
   * condition (exception type or error code).
   */
  private static class NullErrorHandler extends ErrorPageErrorHandler {

    @Override
    public boolean handle(Request request, Response response, Callback callback) throws Exception {
      logger.atFine().log("Custom Jetty ErrorHandler received an error notification.");
      mayHandleByErrorPage(request, response, callback);
      // We don't want Jetty to do anything further.
      return true;
    }

    /**
     * Try to invoke a custom error page if a handler is available. If not, render a simple HTML
     * response for {@link HttpServletResponse#sendError} calls, but do nothing for unhandled
     * exceptions.
     *
     * <p>This is loosely based on {@link ErrorPageErrorHandler#handle} but has been modified to add
     * a fallback simple HTML response (because Jetty's default response is not satisfactory) and to
     * set a special {@code ERROR_PAGE_HANDLED} attribute that disables our default behavior of
     * returning the exception to the appserver for rendering.
     */
    private void mayHandleByErrorPage(Request request, Response response, Callback callback)
        throws IOException {

      ServletContextRequest contextRequest = Request.as(request, ServletContextRequest.class);
      HttpServletRequest httpServletRequest = contextRequest.getServletApiRequest();
      HttpServletResponse httpServletResponse = contextRequest.getHttpServletResponse();

      // Extract some error handling info from Jetty's proprietary attributes.
      Throwable error = (Throwable) contextRequest.getAttribute(RequestDispatcher.ERROR_EXCEPTION);
      Integer code = (Integer) contextRequest.getAttribute(RequestDispatcher.ERROR_STATUS_CODE);
      String message = (String) contextRequest.getAttribute(RequestDispatcher.ERROR_MESSAGE);

      // Now try to find an error handler...
      String errorPage = getErrorPage(httpServletRequest);

      // If we found an error handler, dispatch to it.
      if (errorPage != null) {
        // Check for reentry into the same error page.
        String oldErrorPage = (String) request.getAttribute(ErrorHandler.ERROR_PAGE);
        if (oldErrorPage == null || !oldErrorPage.equals(errorPage)) {
          request.setAttribute(ErrorHandler.ERROR_PAGE, errorPage);
          ServletContext servletContext = httpServletRequest.getServletContext();
          Dispatcher dispatcher = (Dispatcher) servletContext.getRequestDispatcher(errorPage);
          try {
            if (dispatcher != null) {
              dispatcher.error(httpServletRequest, httpServletResponse);
              // Set this special attribute iff the dispatch actually works!
              // We use this attribute to decide if we want to keep the response content
              // or let the Runtime generate the default error page
              // TODO: an invalid html dispatch (404) will mask the exception
              request.setAttribute(ERROR_PAGE_HANDLED, errorPage);
              return;
            } else {
              logger.atWarning().log("No error page %s", errorPage);
            }
          } catch (ServletException e) {
            logger.atWarning().withCause(e).log("Failed to handle error page.");
          }
        }
      }

      // If we got an error code (e.g. this is a call to HttpServletResponse#sendError),
      // then render our own HTML.  XFE has logic to do this, but the PFE only invokes it
      // for error conditions that it or the AppServer detect.
      if (code != null && message != null) {
        // This template is based on the default XFE error response.
        response.getHeaders().put(HttpHeader.CONTENT_TYPE, "text/html; charset=UTF-8");

        String messageEscaped = HtmlEscapers.htmlEscaper().escape(message);

        try (PrintWriter writer = new PrintWriter(Content.Sink.asOutputStream(response))) {
          writer.println("<html><head>");
          writer.println("<meta http-equiv=\"content-type\" content=\"text/html;charset=utf-8\">");
          writer.println("<title>" + code + " " + messageEscaped + "</title>");
          writer.println("</head>");
          writer.println("<body text=#000000 bgcolor=#ffffff>");
          writer.println("<h1>Error: " + messageEscaped + "</h1>");
          writer.println("</body></html>");
          writer.close();
          callback.succeeded();
        } catch (Throwable t) {
          callback.failed(t);
        }

        return;
      }

      // If we got this far and *did* have an exception, it will be
      // retrieved and thrown at the end of JettyServletEngineAdapter#serviceRequest.
      throw new IllegalStateException(error);
    }
  }
}<|MERGE_RESOLUTION|>--- conflicted
+++ resolved
@@ -13,14 +13,9 @@
  * See the License for the specific language governing permissions and
  * limitations under the License.
  */
-
 package com.google.apphosting.runtime.jetty.ee10;
 
-<<<<<<< HEAD
-=======
 import com.google.apphosting.api.ApiProxy;
-import com.google.apphosting.base.AppVersionKey;
->>>>>>> cd14d9c1
 import com.google.apphosting.runtime.AppVersion;
 import com.google.apphosting.runtime.JettyConstants;
 import com.google.apphosting.runtime.SessionsConfig;
@@ -34,6 +29,10 @@
 import jakarta.servlet.ServletException;
 import jakarta.servlet.http.HttpServletRequest;
 import jakarta.servlet.http.HttpServletResponse;
+import java.io.File;
+import java.io.IOException;
+import java.io.PrintWriter;
+import javax.servlet.jsp.JspFactory;
 import org.eclipse.jetty.ee10.annotations.AnnotationConfiguration;
 import org.eclipse.jetty.ee10.quickstart.QuickStartConfiguration;
 import org.eclipse.jetty.ee10.servlet.Dispatcher;
@@ -53,11 +52,6 @@
 import org.eclipse.jetty.server.handler.ContextHandler;
 import org.eclipse.jetty.util.Callback;
 
-import javax.servlet.jsp.JspFactory;
-import java.io.File;
-import java.io.IOException;
-import java.io.PrintWriter;
-
 /**
  * {@code AppVersionHandlerFactory} implements a {@code Handler} for a given {@code AppVersionKey}.
  */
@@ -67,7 +61,6 @@
       "org.apache.tomcat.SimpleInstanceManager";
   private static final String TOMCAT_INSTANCE_MANAGER = "org.apache.tomcat.InstanceManager";
   private static final String TOMCAT_JSP_FACTORY = "org.apache.jasper.runtime.JspFactoryImpl";
-
   /**
    * Any settings in this webdefault.xml file will be inherited by all applications. We don't want
    * to use Jetty's built-in webdefault.xml because we want to disable some of their functionality,
@@ -75,34 +68,28 @@
    */
   public static final String WEB_DEFAULTS_XML =
           "com/google/apphosting/runtime/jetty/webdefault.xml";
-
   /**
    * This property will be used to enable/disable Annotation Scanning when quickstart-web.xml is not
    * present.
    */
   private static final String USE_ANNOTATION_SCANNING = "use.annotationscanning";
-
   /**
    * A "private" request attribute to indicate if the dispatch to a most recent error page has run
    * to completion. Note an error page itself may generate errors.
    */
   static final String ERROR_PAGE_HANDLED = ErrorHandler.ERROR_PAGE + ".handled";
-
   private final Server server;
   private final String serverInfo;
   private final boolean useJettyErrorPageHandler;
-
   public EE10AppVersionHandlerFactory(Server server, String serverInfo) {
     this(server, serverInfo, false);
   }
-
   public EE10AppVersionHandlerFactory(
       Server server, String serverInfo, boolean useJettyErrorPageHandler) {
     this.server = server;
     this.serverInfo = serverInfo;
     this.useJettyErrorPageHandler = useJettyErrorPageHandler;
   }
-
   /**
    * Returns the {@code Handler} that will handle requests for the specified application version.
    */
@@ -117,11 +104,9 @@
       Thread.currentThread().setContextClassLoader(oldContextClassLoader);
     }
   }
-
   private org.eclipse.jetty.server.Handler doCreateHandler(AppVersion appVersion) throws ServletException {
     try {
       File contextRoot = appVersion.getRootDirectory();
-
       final AppEngineWebAppContext context =
           new AppEngineWebAppContext(
               appVersion.getRootDirectory(), serverInfo, /* extractWar=*/ false);
@@ -134,7 +119,6 @@
       } else {
         context.setErrorHandler(new NullErrorHandler());
       }
-
       // TODO: because of the shading we do not have a correct
       // org.eclipse.jetty.ee10.webapp.Configuration file from
       //  the runtime-impl jar. It failed to merge content from various modules and only contains
@@ -148,21 +132,18 @@
             MetaInfConfiguration.class.getCanonicalName(),
             FragmentConfiguration.class.getCanonicalName()
           });
-
       /*
        * Remove JettyWebXmlConfiguration which allows users to use jetty-web.xml files.
        * We definitely do not want to allow these files, as they allow for arbitrary method invocation.
        */
       // TODO: uncomment when shaded org.eclipse.jetty.ee10.webapp.Configuration is fixed.
       // context.removeConfiguration(new JettyWebXmlConfiguration());
-
       if (Boolean.getBoolean(USE_ANNOTATION_SCANNING)) {
         context.addConfiguration(new AnnotationConfiguration());
       }
       else {
         context.removeConfiguration(new AnnotationConfiguration());
       }
-
       File quickstartXml = new File(contextRoot, "WEB-INF/quickstart-web.xml");
       if (quickstartXml.exists()) {
         context.addConfiguration(new QuickStartConfiguration());
@@ -170,9 +151,7 @@
       else {
         context.removeConfiguration(new QuickStartConfiguration());
       }
-
       // TODO: review which configurations are added by default.
-
       // prevent jetty from trying to delete the temp dir
       context.setTempDirectoryPersistent(true);
       // ensure jetty does not unpack, probably not necessary because the unpacking
@@ -181,7 +160,6 @@
       // ensure exception is thrown if context startup fails
       context.setThrowUnavailableOnStartupException(true);
       // for JSP 2.2
-
       try {
         // Use the App Class loader to try to initialize the JSP machinery.
         // Not an issue if it fails: it means the app does not contain the JSP jars in WEB-INF/lib.
@@ -199,7 +177,6 @@
         // No big deal, there are no JSPs in the App since the jsp libraries are not inside the
         // web app classloader.
       }
-
       SessionsConfig sessionsConfig = appVersion.getSessionsConfig();
       EE10SessionManagerHandler.Config.Builder builder = EE10SessionManagerHandler.Config.builder();
       if (sessionsConfig.getAsyncPersistenceQueueName() != null) {
@@ -209,54 +186,33 @@
           .setEnableSession(sessionsConfig.isEnabled())
           .setAsyncPersistence(sessionsConfig.isAsyncPersistence())
           .setServletContextHandler(context);
-
       EE10SessionManagerHandler.create(builder.build());
       // Pass the AppVersion on to any of our servlets (e.g. ResourceFileServlet).
       context.setAttribute(JettyConstants.APP_VERSION_CONTEXT_ATTR, appVersion);
+      context.addEventListener(
+          new ContextHandler.ContextScopeListener() {
+            @Override
+            public void enterScope(Context context, Request request) {
+              if (request != null) {
+                ApiProxy.Environment environment =
+                    (ApiProxy.Environment)
+                        request.getAttribute(AppEngineConstants.ENVIRONMENT_ATTR);
+                if (environment != null) ApiProxy.setEnvironmentForCurrentThread(environment);
+              }
+            }
 
-<<<<<<< HEAD
-=======
-      context.addEventListener(new ContextHandler.ContextScopeListener() {
-        @Override
-        public void enterScope(Context context, Request request) {
-          if (request != null)
-          {
-            ApiProxy.Environment environment = (ApiProxy.Environment)request.getAttribute(AppEngineConstants.ENVIRONMENT_ATTR);
-            if (environment != null)
-              ApiProxy.setEnvironmentForCurrentThread(environment);
-          }
-        }
-
-        @Override
-        public void exitScope(Context context, Request request) {
-          if (request != null)
-          {
-              ApiProxy.clearEnvironmentForCurrentThread();
-          }
-        }
-      });
-
-      context.start();
-      // Check to see if servlet filter initialization failed.
-      Throwable unavailableCause = context.getUnavailableException();
-      if (unavailableCause != null) {
-        if (unavailableCause instanceof ServletException) {
-          throw (ServletException) unavailableCause;
-        } else {
-          UnavailableException unavailableException =
-              new UnavailableException("Initialization failed.");
-          unavailableException.initCause(unavailableCause);
-          throw unavailableException;
-        }
-      }
-
->>>>>>> cd14d9c1
+            @Override
+            public void exitScope(Context context, Request request) {
+              if (request != null) {
+                ApiProxy.clearEnvironmentForCurrentThread();
+              }
+            }
+          });
       return context;
     } catch (Exception ex) {
       throw new ServletException(ex);
     }
   }
-
   /**
    * {@code NullErrorHandler} does nothing when an error occurs. The exception is already stored in
    * an attribute of {@code request}, but we don't do any rendering of it into the response, UNLESS
@@ -264,7 +220,6 @@
    * condition (exception type or error code).
    */
   private static class NullErrorHandler extends ErrorPageErrorHandler {
-
     @Override
     public boolean handle(Request request, Response response, Callback callback) throws Exception {
       logger.atFine().log("Custom Jetty ErrorHandler received an error notification.");
@@ -272,7 +227,6 @@
       // We don't want Jetty to do anything further.
       return true;
     }
-
     /**
      * Try to invoke a custom error page if a handler is available. If not, render a simple HTML
      * response for {@link HttpServletResponse#sendError} calls, but do nothing for unhandled
@@ -285,19 +239,15 @@
      */
     private void mayHandleByErrorPage(Request request, Response response, Callback callback)
         throws IOException {
-
       ServletContextRequest contextRequest = Request.as(request, ServletContextRequest.class);
       HttpServletRequest httpServletRequest = contextRequest.getServletApiRequest();
       HttpServletResponse httpServletResponse = contextRequest.getHttpServletResponse();
-
       // Extract some error handling info from Jetty's proprietary attributes.
       Throwable error = (Throwable) contextRequest.getAttribute(RequestDispatcher.ERROR_EXCEPTION);
       Integer code = (Integer) contextRequest.getAttribute(RequestDispatcher.ERROR_STATUS_CODE);
       String message = (String) contextRequest.getAttribute(RequestDispatcher.ERROR_MESSAGE);
-
       // Now try to find an error handler...
       String errorPage = getErrorPage(httpServletRequest);
-
       // If we found an error handler, dispatch to it.
       if (errorPage != null) {
         // Check for reentry into the same error page.
@@ -323,16 +273,13 @@
           }
         }
       }
-
       // If we got an error code (e.g. this is a call to HttpServletResponse#sendError),
       // then render our own HTML.  XFE has logic to do this, but the PFE only invokes it
       // for error conditions that it or the AppServer detect.
       if (code != null && message != null) {
         // This template is based on the default XFE error response.
         response.getHeaders().put(HttpHeader.CONTENT_TYPE, "text/html; charset=UTF-8");
-
         String messageEscaped = HtmlEscapers.htmlEscaper().escape(message);
-
         try (PrintWriter writer = new PrintWriter(Content.Sink.asOutputStream(response))) {
           writer.println("<html><head>");
           writer.println("<meta http-equiv=\"content-type\" content=\"text/html;charset=utf-8\">");
@@ -346,10 +293,8 @@
         } catch (Throwable t) {
           callback.failed(t);
         }
-
         return;
       }
-
       // If we got this far and *did* have an exception, it will be
       // retrieved and thrown at the end of JettyServletEngineAdapter#serviceRequest.
       throw new IllegalStateException(error);
