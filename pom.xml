<?xml version="1.0" encoding="utf-8"?>
<!--
 Copyright 2021 Google LLC

 Licensed under the Apache License, Version 2.0 (the "License");
 you may not use this file except in compliance with the License.
 You may obtain a copy of the License at

     https://www.apache.org/licenses/LICENSE-2.0

 Unless required by applicable law or agreed to in writing, software
 distributed under the License is distributed on an "AS IS" BASIS,
 WITHOUT WARRANTIES OR CONDITIONS OF ANY KIND, either express or implied.
 See the License for the specific language governing permissions and
 limitations under the License.
-->

<project xmlns="http://maven.apache.org/POM/4.0.0" xmlns:xsi="http://www.w3.org/2001/XMLSchema-instance" xsi:schemaLocation="http://maven.apache.org/POM/4.0.0 http://maven.apache.org/xsd/maven-4.0.0.xsd">
  <modelVersion>4.0.0</modelVersion>
  <groupId>com.google.appengine</groupId>
  <artifactId>parent</artifactId>
  <version>2.0.31-SNAPSHOT</version>
  <packaging>pom</packaging>
  <name>AppEngine :: Parent project</name>
  <modules>
    <module>external/geronimo_javamail</module>
    <module>protobuf</module>
    <module>api</module>
    <module>sessiondata</module>
    <module>appengine_init</module>
    <module>shared_sdk</module>
    <module>shared_sdk_jetty9</module>
    <module>shared_sdk_jetty12</module>
    <module>appengine_resources</module>
    <module>api_dev</module>
    <module>appengine-api-1.0-sdk</module>
    <module>api_legacy</module>
    <module>appengine_jsr107</module>
    <module>appengine-api-stubs</module>
    <module>local_runtime_shared_jetty9</module>
    <module>local_runtime_shared_jetty12</module>
    <module>lib</module>
    <module>appengine_testing</module>
    <module>remoteapi</module>
    <module>runtime</module>
    <module>runtime_shared</module>
    <module>runtime_shared_jetty9</module>
    <module>runtime_shared_jetty12</module>
    <module>runtime_shared_jetty12_ee10</module>
    <module>utils</module>
    <module>quickstartgenerator</module>
    <module>quickstartgenerator_jetty12</module>
    <module>quickstartgenerator_jetty12_ee10</module>
    <module>jetty12_assembly</module>
    <module>sdk_assembly</module>
    <module>applications</module>
    <module>appengine_testing_tests</module>
    <module>e2etests</module>
  </modules>

  <properties>
    <maven.compiler.release>8</maven.compiler.release>
    <maven.compiler.source>1.8</maven.compiler.source>
    <maven.compiler.target>1.8</maven.compiler.target>
    <project.build.sourceEncoding>UTF-8</project.build.sourceEncoding>
    <jetty.version>9.4.56.v20240826</jetty.version>
<<<<<<< HEAD
    <jetty12.version>12.0.13</jetty12.version>
    <io.grpc>1.66.0</io.grpc>
    <io.netty>4.1.113.Final</io.netty>
=======
    <jetty12.version>12.0.14</jetty12.version>
    <io.grpc>1.68.0</io.grpc>
    <io.netty>4.1.114.Final</io.netty>
>>>>>>> eddcdcf5
    <slf4j.version>2.0.16</slf4j.version>
    <distributionManagement.snapshot.url>https://oss.sonatype.org/content/repositories/google-snapshots/</distributionManagement.snapshot.url>
    <distributionManagement.snapshot.id>sonatype-nexus-snapshots</distributionManagement.snapshot.id>
    <distributionManagement.release.url>https://oss.sonatype.org/service/local/staging/deploy/maven2/</distributionManagement.release.url>
    <distributionManagement.release.id>sonatype-nexus-staging</distributionManagement.release.id>
  </properties>
  <scm>
    <connection>scm:git:git://github.com/GoogleCloudPlatform/appengine-java-standard.git</connection>
    <url>https://github.com/GoogleCloudPlatform/appengine-java-standard</url>
    <developerConnection>scm:git:ssh://git@github.com/GoogleCloudPlatform/appengine-java-standard.git</developerConnection>
    <tag>HEAD</tag>
  </scm>
  <licenses>
      <license>
          <name>Apache License 2.0</name>
          <url>http://www.apache.org/licenses/LICENSE-2.0.html</url>
          <distribution>repo</distribution>
          <comments>
           Copyright 2021 the original author or authors.

           Licensed under the Apache License, Version 2.0 (the "License");
           you may not use this file except in compliance with the License.
           You may obtain a copy of the License at

           https://www.apache.org/licenses/LICENSE-2.0

           Unless required by applicable law or agreed to in writing, software
           distributed under the License is distributed on an "AS IS" BASIS,
           WITHOUT WARRANTIES OR CONDITIONS OF ANY KIND, either express or
           implied.

           See the License for the specific language governing permissions and
           limitations under the License.
         </comments>
    </license>
  </licenses>
  <developers>
    <developer>
      <id>Google</id>
      <organization>Google</organization>
      <organizationUrl>http://cloud.google.com</organizationUrl>
    </developer>
    <developer>
       <id>ludo</id>
       <name>Ludovic Champenois</name>
       <organization>Google</organization>
       <organizationUrl>http://cloud.google.com</organizationUrl>
       <email>ludo at google dot com</email>
      </developer>
  </developers>
  <distributionManagement>
      <repository>
          <id>${distributionManagement.release.id}</id>
          <name>Sonatype Nexus Staging</name>
          <url>${distributionManagement.release.url}</url>
      </repository>
      <snapshotRepository>
          <id>${distributionManagement.snapshot.id}</id>
          <name>Sonatype Nexus Snapshots</name>
          <url>${distributionManagement.snapshot.url}</url>
      </snapshotRepository>
  </distributionManagement>
  <profiles>
      <profile>
          <id>sonatype-release</id>
          <build>
              <plugins>
                  <plugin>
                      <groupId>org.apache.maven.plugins</groupId>
                      <artifactId>maven-source-plugin</artifactId>
                      <version>3.3.1</version>
                      <executions>
                          <execution>
                              <id>attach-sources</id>
                              <goals>
                                  <goal>jar</goal>
                              </goals>
                          </execution>
                      </executions>
                  </plugin>
                  <plugin>
                      <groupId>org.apache.maven.plugins</groupId>
                      <artifactId>maven-javadoc-plugin</artifactId>
                      <executions>
                          <execution>
                              <id>attach-javadocs</id>
                              <goals>
                                  <goal>jar</goal>
                              </goals>
                          </execution>
                      </executions>
                  </plugin>
                  <plugin>
                      <groupId>org.apache.maven.plugins</groupId>
                      <artifactId>maven-gpg-plugin</artifactId>
<<<<<<< HEAD
                      <version>3.2.6</version>
=======
                      <version>3.2.7</version>
>>>>>>> eddcdcf5
                      <configuration>
                         <gpgArguments>
                             <arg>--batch</arg>
                         </gpgArguments>
                       </configuration>
                       <executions>
                          <execution>
                              <id>sign-artifacts</id>
                              <phase>verify</phase>
                              <goals>
                                  <goal>sign</goal>
                              </goals>
                          </execution>
                      </executions>
                  </plugin>
                  <plugin>
                    <groupId>org.sonatype.plugins</groupId>
                    <artifactId>nexus-staging-maven-plugin</artifactId>
                    <version>1.7.0</version>
                    <extensions>true</extensions>
                    <configuration>
                      <serverId>${distributionManagement.snapshot.id}</serverId>
                      <nexusUrl>https://oss.sonatype.org/</nexusUrl>
                      <autoReleaseAfterClose>true</autoReleaseAfterClose>
                    </configuration>
                  </plugin>
              </plugins>
          </build>
      </profile>
   <profile>
      <id>aoss</id>
      <activation>
          <jdk>[17,)</jdk>
          <activeByDefault>false</activeByDefault>
    </activation>
      <repositories>
        <repository>
          <id>aoss-artifact-registry</id>
          <name>AOSS Repository</name>
          <url>artifactregistry://us-maven.pkg.dev/cloud-aoss-1p/cloud-aoss-1p-java</url>
        </repository>
      </repositories>
      </profile>
  </profiles>

  <dependencyManagement>
    <dependencies>
        <dependency>
          <groupId>com.google.appengine</groupId>
          <artifactId>appengine-init</artifactId>
          <version>${project.version}</version>
        </dependency>
        <dependency>
        <groupId>com.google.appengine</groupId>
        <artifactId>appengine-apis</artifactId>
        <version>${project.version}</version>
      </dependency>
      <dependency>
        <groupId>com.google.appengine</groupId>
        <artifactId>appengine-apis-dev</artifactId>
        <version>${project.version}</version>
      </dependency>
      <dependency>
        <groupId>com.google.appengine</groupId>
        <artifactId>appengine-api-stubs</artifactId>
        <version>${project.version}</version>
      </dependency>
      <dependency>
        <groupId>com.google.appengine</groupId>
        <artifactId>appengine-api-1.0-sdk</artifactId>
        <version>${project.version}</version>
      </dependency>
      <dependency>
        <groupId>com.google.appengine</groupId>
        <artifactId>appengine-remote-api</artifactId>
        <version>${project.version}</version>
      </dependency>
      <dependency>
        <groupId>com.google.appengine</groupId>
        <artifactId>appengine-resources</artifactId>
        <version>${project.version}</version>
      </dependency>
      <dependency>
        <groupId>com.google.appengine</groupId>
        <artifactId>appengine-tools-sdk</artifactId>
        <version>${project.version}</version>
      </dependency>
      <dependency>
        <groupId>com.google.appengine</groupId>
        <artifactId>appengine-utils</artifactId>
        <version>${project.version}</version>
      </dependency>
      <dependency>
        <groupId>com.google.appengine</groupId>
        <artifactId>protos</artifactId>
        <version>${project.version}</version>
      </dependency>
      <dependency>
        <groupId>com.google.appengine</groupId>
        <artifactId>runtime-impl</artifactId>
        <version>${project.version}</version>
      </dependency>
      <dependency>
        <groupId>com.google.appengine</groupId>
        <artifactId>runtime-main</artifactId>
        <version>${project.version}</version>
      </dependency>
      <dependency>
        <groupId>com.google.appengine</groupId>
        <artifactId>runtime-shared</artifactId>
        <version>${project.version}</version>
      </dependency>
      <dependency>
        <groupId>com.google.appengine</groupId>
        <artifactId>runtime-util</artifactId>
        <version>${project.version}</version>
      </dependency>
      <dependency>
        <groupId>com.google.appengine</groupId>
        <artifactId>runtime-deployment</artifactId>
        <version>${project.version}</version>
        <type>zip</type>
      </dependency>
      <dependency>
        <groupId>com.google.appengine</groupId>
        <artifactId>shared-sdk</artifactId>
        <version>${project.version}</version>
      </dependency>
      <dependency>
        <groupId>com.google.appengine</groupId>
        <artifactId>sessiondata</artifactId>
        <version>${project.version}</version>
      </dependency>
      <dependency>
        <groupId>com.google.appengine</groupId>
        <artifactId>appengine-local-runtime-shared-jetty9</artifactId>
        <version>${project.version}</version>
      </dependency>
      <dependency>
        <groupId>com.google.appengine</groupId>
        <artifactId>appengine-testing</artifactId>
        <version>${project.version}</version>
      </dependency>
      <dependency>
        <groupId>com.google.appengine</groupId>
        <artifactId>quickstartgenerator</artifactId>
        <version>${project.version}</version>
      </dependency>
      <dependency>
        <groupId>com.google.appengine</groupId>
        <artifactId>appengine-local-runtime</artifactId>
        <version>${project.version}</version>
      </dependency>
      <dependency>
        <groupId>com.google.appengine</groupId>
        <artifactId>libxmlvalidator</artifactId>
        <version>${project.version}</version>
      </dependency>
      <dependency>
         <groupId>com.google.api-client</groupId>
         <artifactId>google-api-client-appengine</artifactId>
         <version>2.7.0</version>
      </dependency>
      <dependency>
        <groupId>com.google.api-client</groupId>
        <artifactId>google-api-client</artifactId>
        <version>2.7.0</version>
      </dependency>
      <dependency>
        <groupId>com.google.appengine</groupId>
        <artifactId>jcache-api</artifactId>
        <version>0.1</version>
      </dependency>

      <dependency>
        <groupId>org.apache.httpcomponents</groupId>
        <artifactId>httpmime</artifactId>
        <version>4.5.14</version>
      </dependency>
      <dependency>
        <groupId>org.apache.httpcomponents</groupId>
        <artifactId>httpcore-nio</artifactId>
        <version>4.4.16</version>
      </dependency>
      <dependency>
        <groupId>com.google.appengine</groupId>
        <artifactId>proto1</artifactId>
        <version>0.7</version>
      </dependency>
      <dependency>
        <groupId>com.google.cloud.datastore</groupId>
        <artifactId>datastore-v1-proto-client</artifactId>
        <version>2.18.2</version> <!--keep>-->
      </dependency>
      <dependency>
        <groupId>com.google.geometry</groupId>
        <artifactId>s2-geometry</artifactId>
        <version>2.0.0</version>
      </dependency>
      <dependency>
        <groupId>org.easymock</groupId>
        <artifactId>easymock</artifactId>
        <version>5.4.0</version>
      </dependency>
      <dependency>
        <groupId>com.google.appengine</groupId>
        <artifactId>mediautil</artifactId>
        <version>0.2</version>
      </dependency>
      <dependency>
        <groupId>org.apache.httpcomponents</groupId>
        <artifactId>httpcore</artifactId>
        <version>4.4.16</version>
      </dependency>
      <dependency>
        <groupId>org.apache.httpcomponents</groupId>
        <artifactId>httpclient</artifactId>
        <version>4.5.14</version>
      </dependency>
      <dependency>
        <groupId>com.beust</groupId>
        <artifactId>jcommander</artifactId>
        <version>1.82</version>
      </dependency>
      <dependency>
        <groupId>com.google.auto.service</groupId>
        <artifactId>auto-service</artifactId>
        <version>1.1.1</version>
        <scope>provided</scope>
      </dependency>
      <dependency>
        <groupId>com.google.auto.service</groupId>
        <artifactId>auto-service-annotations</artifactId>
        <version>1.1.1</version>
        <scope>provided</scope>
      </dependency>
      <dependency>
        <groupId>com.google.auto.value</groupId>
        <artifactId>auto-value</artifactId>
        <version>1.11.0</version>
        <scope>provided</scope>
      </dependency>
      <dependency>
        <groupId>com.google.auto.value</groupId>
        <artifactId>auto-value-annotations</artifactId>
        <version>1.11.0</version>
      </dependency>
      <dependency>
        <groupId>com.contrastsecurity</groupId>
        <artifactId>yamlbeans</artifactId>
        <version>1.17</version>
      </dependency>
      <dependency>
        <groupId>com.google.api.grpc</groupId>
        <artifactId>proto-google-cloud-datastore-v1</artifactId>
        <version>0.108.5</version>  <!--keep--> 
      </dependency>
      <dependency>
        <groupId>com.google.api.grpc</groupId>
        <artifactId>proto-google-common-protos</artifactId>
        <version>2.32.0</version> <!--keep-->
      </dependency>
      <dependency>
        <groupId>com.google.code.findbugs</groupId>
        <artifactId>jsr305</artifactId>
        <version>3.0.2</version>
      </dependency>
      <dependency>
        <groupId>com.google.code.gson</groupId>
        <artifactId>gson</artifactId>
        <version>2.11.0</version>
      </dependency>
      <dependency>
        <groupId>com.google.flogger</groupId>
        <artifactId>flogger-system-backend</artifactId>
        <version>0.8</version>
        <scope>runtime</scope>
      </dependency>
      <dependency>
        <groupId>com.google.flogger</groupId>
        <artifactId>google-extensions</artifactId>
        <version>0.8</version>
      </dependency>
      <dependency>
        <groupId>com.google.guava</groupId>
        <artifactId>guava</artifactId>
<<<<<<< HEAD
        <version>33.3.0-jre</version>
=======
        <version>33.3.1-jre</version>
>>>>>>> eddcdcf5
      </dependency>
      <dependency>
        <groupId>com.google.errorprone</groupId>
        <artifactId>error_prone_annotations</artifactId>
<<<<<<< HEAD
        <version>2.32.0</version>
=======
        <version>2.33.0</version>
>>>>>>> eddcdcf5
      </dependency>
      <dependency>
        <groupId>com.google.http-client</groupId>
        <artifactId>google-http-client</artifactId>
        <version>1.45.0</version>
      </dependency>
      <dependency>
        <groupId>com.google.http-client</groupId>
        <artifactId>google-http-client-jackson</artifactId>
        <!-- This artifact is not included in latest releases of google-http-client repository -->
        <version>1.29.2</version>
      </dependency>
      <dependency>
        <groupId>com.google.oauth-client</groupId>
        <artifactId>google-oauth-client</artifactId>
        <version>1.36.0</version>
      </dependency>
      <dependency>
        <groupId>com.google.protobuf</groupId>
        <artifactId>protobuf-java</artifactId>
        <version>3.25.1</version> <!-- keep -->
      </dependency>
      <dependency>
        <groupId>com.google.protobuf</groupId>
        <artifactId>protobuf-java-util</artifactId>
        <version>3.25.1</version> <!-- keep -->
      </dependency>
      <dependency>
        <groupId>javax.activation</groupId>
        <artifactId>activation</artifactId>
        <version>1.1.1</version>
      </dependency>
      <dependency>
        <groupId>com.google.appengine</groupId>
        <artifactId>geronimo-javamail_1.4_spec</artifactId>
        <version>1.4.4-2.0.10</version>
      </dependency>
      <dependency>
        <groupId>javax.servlet</groupId>
        <artifactId>javax.servlet-api</artifactId>
        <version>3.1.0</version> <!-- keep -->
      </dependency>
      <dependency>
        <groupId>jakarta.servlet</groupId>
         <artifactId>jakarta.servlet-api</artifactId>
         <version>6.0.0</version> <!-- keep -->
      </dependency>
      <dependency>
        <groupId>javax.servlet.jsp.jstl</groupId>
        <artifactId>javax.servlet.jsp.jstl-api</artifactId>
        <version>1.2.2</version> <!-- keep -->
      </dependency>
      <dependency>
        <groupId>org.antlr</groupId>
        <artifactId>antlr-runtime</artifactId>
        <version>3.5.3</version>
      </dependency>
      <dependency>
        <groupId>org.apache.maven</groupId>
        <artifactId>maven-core</artifactId>
        <version>3.9.9</version>
      </dependency>
      <dependency>
        <groupId>org.apache.ant</groupId>
        <artifactId>ant</artifactId>
        <version>1.10.15</version>
      </dependency>
      <dependency>
        <groupId>org.apache.maven.plugin-tools</groupId>
        <artifactId>maven-plugin-annotations</artifactId>
        <version>3.15.0</version>
        <scope>provided</scope>
      </dependency>
      <dependency>
        <groupId>org.apache.maven</groupId>
        <artifactId>maven-plugin-api</artifactId>
        <version>3.9.9</version>
      </dependency>
      <dependency>
        <groupId>org.checkerframework</groupId>
        <artifactId>checker-qual</artifactId>
<<<<<<< HEAD
        <version>3.47.0</version>
=======
        <version>3.48.0</version>
>>>>>>> eddcdcf5
        <scope>provided</scope>
      </dependency>
      <dependency>
        <groupId>org.eclipse.jetty</groupId>
        <artifactId>jetty-bom</artifactId>
        <version>${jetty.version}</version>
        <type>pom</type>
        <scope>import</scope>
      </dependency>
      <dependency>
        <groupId>org.eclipse.jetty.toolchain</groupId>
        <artifactId>jetty-schemas</artifactId>
        <version>3.1</version> <!--keep-->
      </dependency>
      <dependency>
        <groupId>org.glassfish.web</groupId>
        <artifactId>el-impl</artifactId>
        <version>2.2.1-b05</version>
      </dependency>
      <dependency>
        <groupId>quartz</groupId>
        <artifactId>quartz</artifactId>
        <version>1.5.2</version>
      </dependency>

      <dependency>
        <groupId>org.apache.lucene</groupId>
        <artifactId>lucene-core</artifactId>
        <version>2.9.4</version> <!--keep-->
      </dependency>
      <dependency>
        <groupId>org.jsoup</groupId>
        <artifactId>jsoup</artifactId>
        <version>1.18.1</version>
      </dependency>
      <dependency>
        <groupId>org.apache.lucene</groupId>
        <artifactId>lucene-analyzers</artifactId>
        <version>2.9.4</version> <!--keep-->
      </dependency>
      <dependency>
        <groupId>org.mortbay.jasper</groupId>
        <artifactId>apache-jsp</artifactId>
        <version>8.5.70</version> <!--keep-->
      </dependency>
      <dependency>
        <groupId>org.mortbay.jasper</groupId>
        <artifactId>apache-el</artifactId>
        <version>8.5.70</version> <!--keep-->
      </dependency>
      <dependency>
        <groupId>com.google.http-client</groupId>
        <artifactId>google-http-client-appengine</artifactId>
        <version>1.45.0</version>
      </dependency>
      <dependency>
        <groupId>com.google.oauth-client</groupId>
        <artifactId>google-oauth-client-java6</artifactId>
        <version>1.36.0</version>
      </dependency>
      <dependency>
        <groupId>io.grpc</groupId>
        <artifactId>grpc-api</artifactId>
        <version>${io.grpc}</version>
      </dependency>
      <dependency>
        <groupId>io.grpc</groupId>
        <artifactId>grpc-stub</artifactId>
        <version>${io.grpc}</version>
      </dependency>
      <dependency>
        <groupId>io.grpc</groupId>
        <artifactId>grpc-protobuf</artifactId>
        <version>${io.grpc}</version>
      </dependency>
      <dependency>
         <groupId>io.grpc</groupId>
         <artifactId>grpc-netty</artifactId>
        <version>${io.grpc}</version>
      </dependency>
      <!-- io.netty are transitive deps needed by io.grpc-->
      <dependency>
          <groupId>io.netty</groupId>
          <artifactId>netty-buffer</artifactId>
          <version>${io.netty}</version>
      </dependency>
      <dependency>
          <groupId>io.netty</groupId>
          <artifactId>netty-codec</artifactId>
          <version>${io.netty}</version>
      </dependency>
      <dependency>
          <groupId>io.netty</groupId>
          <artifactId>netty-codec-http</artifactId>
          <version>${io.netty}</version>
      </dependency>
      <dependency>
          <groupId>io.netty</groupId>
          <artifactId>netty-codec-http2</artifactId>
          <version>${io.netty}</version>
      </dependency>
      <dependency>
          <groupId>io.netty</groupId>
          <artifactId>netty-common</artifactId>
          <version>${io.netty}</version>
      </dependency>
      <dependency>
          <groupId>io.netty</groupId>
          <artifactId>netty-handler</artifactId>
          <version>${io.netty}</version>
      </dependency>
      <dependency>
          <groupId>io.netty</groupId>
          <artifactId>netty-transport</artifactId>
          <version>${io.netty}</version>
      </dependency>
      <dependency>
          <groupId>io.netty</groupId>
          <artifactId>netty-transport-native-unix-common</artifactId>
          <version>${io.netty}</version>
      </dependency>
      <dependency>
        <groupId>org.apache.tomcat</groupId>
        <artifactId>juli</artifactId>
        <version>6.0.53</version>
      </dependency>
      <dependency>
        <groupId>com.fasterxml.jackson.core</groupId>
        <artifactId>jackson-core</artifactId>
        <version>2.18.0</version>
      </dependency>
      <dependency>
        <groupId>joda-time</groupId>
        <artifactId>joda-time</artifactId>
        <version>2.13.0</version>
      </dependency>
      <dependency>
        <groupId>org.json</groupId>
        <artifactId>json</artifactId>
        <version>20240303</version>
      </dependency>
      <dependency>
        <groupId>commons-codec</groupId>
        <artifactId>commons-codec</artifactId>
        <version>1.17.1</version>
      </dependency>
       <!-- test dependencies -->
      <dependency>
        <groupId>com.google.guava</groupId>
        <artifactId>guava-testlib</artifactId>
<<<<<<< HEAD
        <version>33.3.0-jre</version>
=======
        <version>33.3.1-jre</version>
>>>>>>> eddcdcf5
        <scope>test</scope>
      </dependency>
      <dependency>
        <groupId>com.google.truth</groupId>
        <artifactId>truth</artifactId>
        <version>1.4.4</version>
        <scope>test</scope>
      </dependency>
      <dependency>
        <groupId>com.google.truth.extensions</groupId>
        <artifactId>truth-java8-extension</artifactId>
        <version>1.4.4</version>
        <scope>test</scope>
      </dependency>

      <dependency>
        <groupId>junit</groupId>
        <artifactId>junit</artifactId>
        <version>4.13.2</version>
        <scope>test</scope>
      </dependency>
       <dependency>
        <groupId>org.mockito</groupId>
        <artifactId>mockito-bom</artifactId>
<<<<<<< HEAD
        <version>5.13.0</version>
=======
        <version>5.14.1</version>
>>>>>>> eddcdcf5
        <scope>import</scope>
        <type>pom</type>
      </dependency>
      <dependency>
          <groupId>org.mockito</groupId>
          <artifactId>mockito-inline</artifactId>
          <version>5.2.0</version>
         <scope>test</scope>
     </dependency>
      <dependency>
        <groupId>com.google.cloud</groupId>
        <artifactId>google-cloud-logging</artifactId>
<<<<<<< HEAD
        <version>3.20.2</version>
=======
        <version>3.20.3</version>
>>>>>>> eddcdcf5
      </dependency>
    </dependencies>
  </dependencyManagement>
  <build>

  <extensions>
    <extension>
        <groupId>com.google.cloud.artifactregistry</groupId>
        <artifactId>artifactregistry-maven-wagon</artifactId>
        <version>2.2.3</version>
    </extension>
  </extensions>

   <plugins>
      <plugin>
          <groupId>org.apache.maven.plugins</groupId>
          <artifactId>maven-surefire-plugin</artifactId>
<<<<<<< HEAD
          <version>3.5.0</version>
=======
          <version>3.5.1</version>
>>>>>>> eddcdcf5
          <configuration>
              <systemPropertyVariables>
                  <appengine.runtime.dir>../deployment/target/runtime-deployment-${project.version}</appengine.runtime.dir>
                  <com.google.apphosting.runtime.jetty94.LEGACY_MODE>true</com.google.apphosting.runtime.jetty94.LEGACY_MODE>
                  <net.bytebuddy.experimental>true</net.bytebuddy.experimental>
              </systemPropertyVariables>
            <argLine>
                  --add-opens java.base/java.lang=ALL-UNNAMED
                  --add-opens java.base/java.nio.charset=ALL-UNNAMED
                  --add-opens java.base/java.util.concurrent=ALL-UNNAMED
              </argLine>
              <!-- Most of these tests were developed with Google's build system, which runs each test
              in its own process. So they don't always clean up completely after themselves, for
              example leaving threads running. With reuseForks=false, we get one process per test
              from Maven too. -->
              <reuseForks>false</reuseForks>
          </configuration>
     </plugin>
     <plugin>
          <groupId>org.codehaus.mojo</groupId>
          <artifactId>versions-maven-plugin</artifactId>
          <version>2.17.1</version>
         <configuration>
            <rulesUri>file:///${session.executionRootDirectory}/maven-version-rules.xml</rulesUri>
            <generateBackupPoms>false</generateBackupPoms>
          </configuration>
       </plugin>
       <plugin>
            <groupId>org.apache.maven.plugins</groupId>
            <artifactId>maven-enforcer-plugin</artifactId>
            <version>3.5.0</version>
            <executions>
                <execution>
                    <id>enforce-maven</id>
                    <goals>
                        <goal>enforce</goal>
                    </goals>
                    <configuration>
                        <rules>
                            <requireMavenVersion>
                                <version>3.9.4</version>
                            </requireMavenVersion>
                        </rules>
                    </configuration>
                </execution>
            </executions>
        </plugin>
    </plugins>
    <pluginManagement>
      <plugins>
         <plugin>
          <groupId>org.apache.maven.plugins</groupId>
          <artifactId>maven-source-plugin</artifactId>
          <version>3.3.1</version>
        </plugin>
        <plugin>
          <groupId>org.apache.maven.plugins</groupId>
          <artifactId>maven-compiler-plugin</artifactId>
          <version>3.13.0</version>
        </plugin>
        <plugin>
         <groupId>org.apache.maven.plugins</groupId>
         <artifactId>maven-assembly-plugin</artifactId>
          <version>3.7.1</version>
        </plugin>
        <plugin>
          <groupId>org.apache.maven.plugins</groupId>
          <artifactId>maven-javadoc-plugin</artifactId>
<<<<<<< HEAD
          <version>3.10.0</version>
=======
          <version>3.10.1</version>
>>>>>>> eddcdcf5
          <configuration>
            <failOnWarnings>false</failOnWarnings>
            <doclint>none</doclint>
          </configuration>
        </plugin>
        <plugin>
          <groupId>org.apache.maven.plugins</groupId>
          <artifactId>maven-release-plugin</artifactId>
          <version>3.1.1</version>
          <configuration>
            <useReleaseProfile>false</useReleaseProfile>
            <goals>deploy</goals>
            <arguments>-Psonatype-release -DskipTests</arguments>
            <preparationGoals>clean install</preparationGoals>
            <mavenExecutorId>forked-path</mavenExecutorId>
            <pushChanges>false</pushChanges>
            <localCheckout>true</localCheckout>
          </configuration>
        </plugin>
         <plugin>
           <groupId>org.apache.maven.plugins</groupId>
           <artifactId>maven-resources-plugin</artifactId>
           <version>3.3.1</version>
        </plugin>
        <plugin>
          <groupId>org.apache.maven.plugins</groupId>
          <artifactId>maven-shade-plugin</artifactId>
          <version>3.6.0</version>
        </plugin>
        <plugin>
          <groupId>com.github.os72</groupId>
          <artifactId>protoc-jar-maven-plugin</artifactId>
          <version>3.11.4</version>
          <configuration>
            <!-- Try to keep this protoc compiler version up to date with:
                 https://github.com/protocolbuffers/protobuf/blob/master/java/pom.xml#L7
                 Read https://github.com/os72/protoc-jar-maven-plugin/issues/107 for context.
             -->
             <protocVersion>3.25.1</protocVersion>
          </configuration>
        </plugin>
        <plugin>
          <groupId>org.antlr</groupId>
          <artifactId>antlr3-maven-plugin</artifactId>
          <version>3.5.3</version>
        </plugin>
        <plugin>
          <groupId>org.eclipse.jetty</groupId>
          <artifactId>jetty-jspc-maven-plugin</artifactId>
          <version>${jetty.version}</version>
        </plugin>
        <plugin>
           <groupId>org.codehaus.mojo</groupId>
           <artifactId>javacc-maven-plugin</artifactId>
           <version>3.1.0</version>
        </plugin>
        <plugin>
          <groupId>org.codehaus.mojo</groupId>
          <artifactId>license-maven-plugin</artifactId>
          <version>2.4.0</version>
          <configuration>
            <excludedGroups>com.google.appengine</excludedGroups>
            <useMissingFile>true</useMissingFile>
            <missingFile>${project.basedir}/licenses/resources/third-party-missing-licenses.properties</missingFile>
            <licenseMerges>
              <licenseMerge>Apache License, Version 2.0|The Apache Software License, Version 2.0|Apache Software License - Version 2.0|Apache-2.0|Apache 2.0|Apache 2|The Apache License, Version 2.0|Apache License 2.0|Apache License Version 2.0</licenseMerge>
              <licenseMerge>Eclipse Public License 1.0|Eclipse Public License - v 1.0|</licenseMerge>
              <licenseMerge>Eclipse Public License 2.0|Eclipse Public License - v 2.0|Eclipse Public License v2.0|EPL 2.0</licenseMerge>
              <licenseMerge>CDDL + GPLv2|CDDL + GPLv2 with classpath exception</licenseMerge>
              <licenseMerge>The MIT License|MIT license|MIT License</licenseMerge>
              <licenseMerge>GNU General Public License, version 2|GNU General Public License, version 2 (GPL2), with the classpath exception|GPL2 w/ CPE|The GNU General Public License, v2 with FOSS exception|GNU General Public License Version 2</licenseMerge>
              <licenseMerge>BSD License|BSD|BSD licence</licenseMerge>
              <licenseMerge>The 3-Clause BSD License|New BSD License|BSD New license|BSD-3-Clause|BSD License 3|BSD 3-clause</licenseMerge>
              <licenseMerge>Eclipse Distribution License 1.0 (BSD)|Eclipse Distribution License - v 1.0|EDL 1.0</licenseMerge>
            </licenseMerges>
            <outputDirectory>${project.basedir}</outputDirectory>
            <fileTemplate>${project.basedir}/licenses/resources/third-party-file-template.ftl</fileTemplate>
          </configuration>
        </plugin>
    <plugin>
        <groupId>org.spdx</groupId>
        <artifactId>spdx-maven-plugin</artifactId>
        <!-- please check for updates on https://search.maven.org/search?q=a:spdx-maven-plugin -->
        <version>0.7.4</version>
        <executions>
            <execution>
                <id>build-spdx</id>
                <goals>
                    <goal>createSPDX</goal>
                </goals>
            </execution>
        </executions>
        <configuration>
          <excludedFilePatterns>
            <excludedFilePattern>*.spdx</excludedFilePattern>
          </excludedFilePatterns>
        </configuration>
    </plugin>
      </plugins>
    </pluginManagement>
  </build>
  <reporting>
    <plugins>
      <plugin>
        <!-- Call mvn versions:display-plugin-updates -->
        <groupId>org.codehaus.mojo</groupId>
        <artifactId>versions-maven-plugin</artifactId>
        <version>2.17.1</version>
      </plugin>
    </plugins>
  </reporting>
</project><|MERGE_RESOLUTION|>--- conflicted
+++ resolved
@@ -64,15 +64,9 @@
     <maven.compiler.target>1.8</maven.compiler.target>
     <project.build.sourceEncoding>UTF-8</project.build.sourceEncoding>
     <jetty.version>9.4.56.v20240826</jetty.version>
-<<<<<<< HEAD
-    <jetty12.version>12.0.13</jetty12.version>
-    <io.grpc>1.66.0</io.grpc>
-    <io.netty>4.1.113.Final</io.netty>
-=======
     <jetty12.version>12.0.14</jetty12.version>
     <io.grpc>1.68.0</io.grpc>
     <io.netty>4.1.114.Final</io.netty>
->>>>>>> eddcdcf5
     <slf4j.version>2.0.16</slf4j.version>
     <distributionManagement.snapshot.url>https://oss.sonatype.org/content/repositories/google-snapshots/</distributionManagement.snapshot.url>
     <distributionManagement.snapshot.id>sonatype-nexus-snapshots</distributionManagement.snapshot.id>
@@ -168,11 +162,7 @@
                   <plugin>
                       <groupId>org.apache.maven.plugins</groupId>
                       <artifactId>maven-gpg-plugin</artifactId>
-<<<<<<< HEAD
-                      <version>3.2.6</version>
-=======
                       <version>3.2.7</version>
->>>>>>> eddcdcf5
                       <configuration>
                          <gpgArguments>
                              <arg>--batch</arg>
@@ -459,20 +449,12 @@
       <dependency>
         <groupId>com.google.guava</groupId>
         <artifactId>guava</artifactId>
-<<<<<<< HEAD
-        <version>33.3.0-jre</version>
-=======
         <version>33.3.1-jre</version>
->>>>>>> eddcdcf5
       </dependency>
       <dependency>
         <groupId>com.google.errorprone</groupId>
         <artifactId>error_prone_annotations</artifactId>
-<<<<<<< HEAD
-        <version>2.32.0</version>
-=======
         <version>2.33.0</version>
->>>>>>> eddcdcf5
       </dependency>
       <dependency>
         <groupId>com.google.http-client</groupId>
@@ -554,11 +536,7 @@
       <dependency>
         <groupId>org.checkerframework</groupId>
         <artifactId>checker-qual</artifactId>
-<<<<<<< HEAD
-        <version>3.47.0</version>
-=======
         <version>3.48.0</version>
->>>>>>> eddcdcf5
         <scope>provided</scope>
       </dependency>
       <dependency>
@@ -709,11 +687,7 @@
       <dependency>
         <groupId>com.google.guava</groupId>
         <artifactId>guava-testlib</artifactId>
-<<<<<<< HEAD
-        <version>33.3.0-jre</version>
-=======
         <version>33.3.1-jre</version>
->>>>>>> eddcdcf5
         <scope>test</scope>
       </dependency>
       <dependency>
@@ -738,11 +712,7 @@
        <dependency>
         <groupId>org.mockito</groupId>
         <artifactId>mockito-bom</artifactId>
-<<<<<<< HEAD
-        <version>5.13.0</version>
-=======
         <version>5.14.1</version>
->>>>>>> eddcdcf5
         <scope>import</scope>
         <type>pom</type>
       </dependency>
@@ -755,11 +725,7 @@
       <dependency>
         <groupId>com.google.cloud</groupId>
         <artifactId>google-cloud-logging</artifactId>
-<<<<<<< HEAD
-        <version>3.20.2</version>
-=======
         <version>3.20.3</version>
->>>>>>> eddcdcf5
       </dependency>
     </dependencies>
   </dependencyManagement>
@@ -777,11 +743,7 @@
       <plugin>
           <groupId>org.apache.maven.plugins</groupId>
           <artifactId>maven-surefire-plugin</artifactId>
-<<<<<<< HEAD
-          <version>3.5.0</version>
-=======
           <version>3.5.1</version>
->>>>>>> eddcdcf5
           <configuration>
               <systemPropertyVariables>
                   <appengine.runtime.dir>../deployment/target/runtime-deployment-${project.version}</appengine.runtime.dir>
@@ -850,11 +812,7 @@
         <plugin>
           <groupId>org.apache.maven.plugins</groupId>
           <artifactId>maven-javadoc-plugin</artifactId>
-<<<<<<< HEAD
-          <version>3.10.0</version>
-=======
           <version>3.10.1</version>
->>>>>>> eddcdcf5
           <configuration>
             <failOnWarnings>false</failOnWarnings>
             <doclint>none</doclint>
